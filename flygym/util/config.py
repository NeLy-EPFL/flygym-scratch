import numpy as np
from typing import List
import numpy as np


# DoF definitions
all_leg_dofs = [
    f"joint_{side}{pos}{dof}"
    for side in "LR"
    for pos in "FMH"
    for dof in [
        "Coxa",
        "Coxa_roll",
        "Coxa_yaw",
        "Femur",
        "Femur_roll",
        "Tibia",
        "Tarsus1",
    ]
]
leg_dofs_3_per_leg = [
    f"joint_{side}{pos}{dof}"
    for side in "LR"
    for pos in "FMH"
    for dof in ["Coxa" if pos == "F" else "Coxa_roll", "Femur", "Tibia"]
]


# Geometries
all_tarsi_links = [
    f"{side}{pos}Tarsus{i}" for side in "LR" for pos in "FMH" for i in range(1, 6)
]

cuticule_color = np.array([150 / 255, 100 / 255, 30 / 255])
cuticule_variation = np.array([178 / 255, 126 / 255, 51 / 255])
cuticule_bellow = np.array([210 / 255, 170 / 255, 120 / 255])
cuticule_A6_top = np.array([100 / 255, 50 / 255, 0 / 255])

colors = {
    "wings": [80 / 100, 80 / 100, 90 / 100, 0.3],
    "eyes": [67 / 100, 21 / 100, 12 / 100, 1],
    "body": [160 / 255, 120 / 255, 50 / 255, 1],
    "head": [
        cuticule_color,
        [178 / 255, 126 / 255, 51 / 255],
        [1, 1, 1, 1],
    ],
    "coxa": [
        cuticule_color,
        [0, 0, 0],
        [1, 1, 1, 0.8],
    ],
    "femur": [
        cuticule_color + 10 / 255,
        [0, 0, 0],
        [1, 1, 1, 0.7],
    ],
    "tibia": [
        cuticule_color + 20 / 255,
        [0, 0, 0],
        [1, 1, 1, 0.6],
    ],
    "tarsus": [
        cuticule_color + 30 / 255,
        [0, 0, 0],
        [1, 1, 1, 0.5],
    ],
    "A12345": [
        cuticule_color,
        cuticule_bellow,
        cuticule_variation,
    ],
    "thorax": [
        cuticule_color,
        cuticule_variation,
        [1, 1, 1, 1],
    ],
    "A6": [
        cuticule_A6_top,
        cuticule_bellow,
        cuticule_variation,
    ],
    "proboscis": [
        cuticule_color,
        [0, 0, 0],
        [1, 1, 1, 0.8],
    ],
    "aristas": [67 / 255, 52 / 255, 40 / 255, 255 / 255],
    "antennas": [
        cuticule_color,
        [0, 0, 0],
        [1, 1, 1, 0.8],
    ],
    "halteres": [150 / 255, 110 / 255, 60 / 255, 0.6],
}


def get_collision_geoms(config: str = "all") -> List[str]:
    if config == "legs":
        return [
            f"{side}{pos}{dof}_collision"
            for side in "LR"
            for pos in "FMH"
            for dof in [
                "Coxa",
                "Femur",
                "Tibia",
                "Tarsus1",
                "Tarsus2",
                "Tarsus3",
                "Tarsus4",
                "Tarsus5",
            ]
        ]
    elif config == "legs-no-coxa":
        return [
            f"{side}{pos}{dof}_collision"
            for side in "LR"
            for pos in "FMH"
            for dof in [
                "Femur",
                "Tibia",
                "Tarsus1",
                "Tarsus2",
                "Tarsus3",
                "Tarsus4",
                "Tarsus5",
            ]
        ]
    elif config == "tarsi":
        return [
            f"{side}{pos}{dof}_collision"
            for side in "LR"
            for pos in "FMH"
            for dof in ["Tarsus1", "Tarsus2", "Tarsus3", "Tarsus4", "Tarsus5"]
        ]
    elif config == "none":
        return []
    else:
        raise ValueError(f"Unknown collision geometry configuration: {config}")


# Vision
# fovx_per_eye = 146.71
fovy_per_eye = 150  # fovx_per_eye * (2 / np.sqrt(3))
raw_img_height_px = 512
raw_img_width_px = 450
retina_side_len_hex = 16
num_ommatidia_per_eye = 3 * retina_side_len_hex**2 - 3 * retina_side_len_hex + 1
<<<<<<< HEAD
eye_positions = [(0.75, 0.3, 1.32), (0.75, -0.3, 1.32)]  # left, right
eye_orientations = [(1.57, -0.4676, 0), (-1.57, -0.4676, 3.14)]  # L, R as Euler angles


# Leg adhesion
# joint velocities threshold extracted from experiments
adhesion_speed_thresholds = np.array(
    [
        -22.24454997,
        -12.13565398,
        -9.14855537,
        -20.7181815,
        12.49711737,
        10.15158114,
    ]
)
=======
# eye_positions = [(0.75, 0.3, 1.32), (0.75, -0.3, 1.32)]  # left, right
# eye_orientations = [(1.57, -0.4676, 0), (-1.57, -0.4676, 3.14)]  # L, R as Euler angles

# Sensor positions
# fmt: off
sensor_positions = {
    # sensor name: (parent, position rel parent, orientation, marker rgba)
    "LEye_cam": ("LEye", (-0.03, 0.38, 0), (1.57, -0.4676, 0), (0.07, 0.45, 0.35, 1)),
    "REye_cam": ("REye", (-0.03, -0.38, 0), (-1.57, -0.47, 3.14), (0.07, 0.45, 0.35, 1)),
    "LMaxillaryPalp_sensor": ("Rostrum", (-0.15, 0.15, -0.15), (0.9, 0.73, 0.08, 1)),
    "RMaxillaryPalp_sensor": ("Rostrum", (-0.15, -0.15, -0.15), (0.9, 0.73, 0.08, 1)),
    "LAntenna_sensor": ("LFuniculus", (0.02, 0.00, -0.10), (0.08, 0.4, 0.9, 1)),
    "RAntenna_sensor": ("RFuniculus", (0.02, 0.00, -0.10), (0.08, 0.4, 0.9, 1)),
}
# fmt: on
>>>>>>> addb2639
<|MERGE_RESOLUTION|>--- conflicted
+++ resolved
@@ -147,9 +147,6 @@
 raw_img_width_px = 450
 retina_side_len_hex = 16
 num_ommatidia_per_eye = 3 * retina_side_len_hex**2 - 3 * retina_side_len_hex + 1
-<<<<<<< HEAD
-eye_positions = [(0.75, 0.3, 1.32), (0.75, -0.3, 1.32)]  # left, right
-eye_orientations = [(1.57, -0.4676, 0), (-1.57, -0.4676, 3.14)]  # L, R as Euler angles
 
 
 # Leg adhesion
@@ -164,9 +161,7 @@
         10.15158114,
     ]
 )
-=======
-# eye_positions = [(0.75, 0.3, 1.32), (0.75, -0.3, 1.32)]  # left, right
-# eye_orientations = [(1.57, -0.4676, 0), (-1.57, -0.4676, 3.14)]  # L, R as Euler angles
+
 
 # Sensor positions
 # fmt: off
@@ -179,5 +174,4 @@
     "LAntenna_sensor": ("LFuniculus", (0.02, 0.00, -0.10), (0.08, 0.4, 0.9, 1)),
     "RAntenna_sensor": ("RFuniculus", (0.02, 0.00, -0.10), (0.08, 0.4, 0.9, 1)),
 }
-# fmt: on
->>>>>>> addb2639
+# fmt: on