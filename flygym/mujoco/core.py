--- conflicted
+++ resolved
@@ -472,19 +472,6 @@
         self.odor_score_reach_addition = odor_score_reach_addition
         self.odor_score_time_loss = odor_score_time_loss
 
-<<<<<<< HEAD
-=======
-        # The color associated to each different smell is
-        # needed later for plotting
-        self.key_odor_colors = {}
-        if isinstance(self.arena, OdorArenaEnriched):
-            logging.info("in")
-            for source in self.arena.food_sources:
-                smell_key_value = self.arena.compute_smell_angle_value(
-                    source.peak_intensity
-                )
-                self.key_odor_colors.update({smell_key_value: source.marker_color})
->>>>>>> a4a3939e
 
         if self.simulation_time <= 0:
             raise ValueError("Simulation time must be greater than zero.")
@@ -1547,13 +1534,8 @@
                 img = cv2.rectangle(img, (width, 125), (width - 150, 0), [0, 0, 0], -1)
                 for i, key in enumerate(self.key_odor_scores.keys()):
                     confidence = self.key_odor_scores[key]
-<<<<<<< HEAD
                     c = self.arena.key_odor_colors[key]
                     color = [int(comp*255) for comp in c[:3]]
-=======
-                    c = self.key_odor_colors[key]
-                    color = [int(comp * 255) for comp in c[:3]]
->>>>>>> a4a3939e
                     img = cv2.rectangle(
                         img,
                         (width - i * 15 - 5, 125),
@@ -2373,11 +2355,7 @@
         idx_odor_source: float
             The index of the source that has been reached.
         """
-<<<<<<< HEAD
         print(f"Updating for odor source {idx_odor_source} at position {self.arena.food_sources[idx_odor_source].position} and color {self.arena.food_sources[idx_odor_source].marker_color}")
-=======
-        logging.info("Updating for odor source :", idx_odor_source)
->>>>>>> a4a3939e
         for key, values in self.key_odor_scores.items():
             self.key_odor_scores[key] = values - self.odor_score_time_loss
         key_to_update = self.arena.compute_smell_angle_value(
