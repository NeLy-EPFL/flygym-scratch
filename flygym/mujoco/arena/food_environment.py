--- conflicted
+++ resolved
@@ -58,7 +58,6 @@
         marker_size: float = 0.25,
         key_angle: bool = False,
     ):
-<<<<<<< HEAD
         """First initializer with list of food sources."""
         super().__init__(size, friction, num_sensors, 
                        np.array([source.position for source in food_sources]), 
@@ -90,20 +89,4 @@
                        )
         self.food_sources = [FoodSource(position, intensity, valence) for position, intensity, valence in zip(odor_source, peak_intensity, odor_valence)]
 
-        
-=======
-        super().__init__(
-            size,
-            friction,
-            num_sensors,
-            np.array([source.position for source in food_sources]),
-            np.array([source.peak_intensity for source in food_sources]),
-            np.array([source.odor_valence for source in food_sources]),
-            diffuse_func,
-            marker_colors,
-            marker_size,
-            key_angle,
-        )
-
-        self.food_sources = food_sources
->>>>>>> ec7626d8
+        