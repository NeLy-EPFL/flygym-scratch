import numpy as np
import random
import logging
from tqdm import trange
from typing import Tuple, List, Optional, Callable, Dict
from dm_control import mjcf

from flygym.mujoco.util import load_config
from .food_sources import FoodSource
from .sensory_environment import OdorArena

logging.basicConfig(level=logging.INFO)


class OdorArenaEnriched(OdorArena):
    """Flat terrain with food sources.
    Attributes
    ----------
    root_element : mjcf.RootElement
        The root MJCF element of the arena.
    friction : Tuple[float, float, float]
        The sliding, torsional, and rolling friction coefficients of the
        ground, by default (1, 0.005, 0.0001)
    num_sensors : int
        The number of odor sensors, by default 4: 2 antennae + 2 maxillary
        palps.
    food_sources : np.ndarray
        An array containing all of the arena's food sources as FoodSource objects.
    num_odor_sources : int
        Number of odor sources.
    odor_dimensions : int
        Dimension of the odor space.
    diffuse_func : Callable
        The function that, given a distance from the odor source, returns
        the relative intensity of the odor. By default, this is a inverse
        square relationship.
    birdeye_cam : dm_control.mujoco.Camera
        MuJoCo camera that gives a birdeye view of the arena.
    birdeye_cam_zoom : dm_control.mujoco.Camera
         MuJoCo camera that gives a birdeye view of the arena, zoomed in
         toward the fly.
    valence_dictionary : dictionary
        Dictionary used to track the valence associated to each smell.
        For each smell, a value for the key of the dictionary is computed
        to which the valence of the smell is associated in the dictionary.
    """

    def __init__(
        self,
        size: Tuple[float, float] = (300, 300),
        friction: Tuple[float, float, float] = (1, 0.005, 0.0001),
        num_sensors: int = 4,
        food_sources: list = [
            FoodSource(np.array([[10, 0, 0]]), np.array([[1]]), np.array([[0]]))
        ],
        diffuse_func: Callable = lambda x: x**-2,
        marker_colors: Optional[List[Tuple[float, float, float, float]]] = None,
        marker_size: float = 0.25,
        key_angle: bool = False,
    ):
        """First initializer with list of food sources."""
        super().__init__(
            size,
            friction,
            num_sensors,
            np.array([source.position for source in food_sources]),
            np.array([source.peak_intensity for source in food_sources]),
            np.array([source.odor_valence for source in food_sources]),
            diffuse_func,
            marker_colors,
            marker_size,
            key_angle,
        )
        self.food_sources = food_sources

    def __init__(
        self,
        size: Tuple[float, float] = (300, 300),
        friction: Tuple[float, float, float] = (1, 0.005, 0.0001),
        num_sensors: int = 4,
        odor_source: np.ndarray = np.array([[10, 0, 0]]),
        peak_intensity: np.ndarray = np.array([[1]]),
        odor_valence: np.ndarray = np.array([[0]]),
        diffuse_func: Callable = lambda x: x**-2,
        marker_colors: Optional[List[Tuple[float, float, float, float]]] = None,
        marker_size: float = 0.25,
        key_angle: bool = False,
    ):
        """Second initializer with separate position, intensity and valence variable lists."""
<<<<<<< HEAD
        super().__init__(
            size,
            friction,
            num_sensors,
            odor_source,
            peak_intensity,
            odor_valence,
            diffuse_func,
            marker_colors,
            marker_size,
            key_angle,
        )
        self.food_sources = [
            FoodSource(position, intensity, valence)
            for position, intensity, valence in zip(
                odor_source, peak_intensity, odor_valence
            )
        ]
=======
        super().__init__(size, friction, num_sensors, 
                       odor_source, 
                       peak_intensity,
                       odor_valence,
                       diffuse_func, marker_colors, marker_size, key_angle
                       )
        self.food_sources = [FoodSource(position, intensity, valence) for position, intensity, valence in zip(odor_source, peak_intensity, odor_valence)]

    def move_source(self, source_index, new_pos):
        self.food_sources[source_index].move_source(new_pos)

    def add_source(self, new_source):
        self.food_sources.append(new_source)

    def consume(self, source_index):
        self.food_sources[source_index].consume()
>>>>>>> c8311397
<|MERGE_RESOLUTION|>--- conflicted
+++ resolved
@@ -87,26 +87,6 @@
         key_angle: bool = False,
     ):
         """Second initializer with separate position, intensity and valence variable lists."""
-<<<<<<< HEAD
-        super().__init__(
-            size,
-            friction,
-            num_sensors,
-            odor_source,
-            peak_intensity,
-            odor_valence,
-            diffuse_func,
-            marker_colors,
-            marker_size,
-            key_angle,
-        )
-        self.food_sources = [
-            FoodSource(position, intensity, valence)
-            for position, intensity, valence in zip(
-                odor_source, peak_intensity, odor_valence
-            )
-        ]
-=======
         super().__init__(size, friction, num_sensors, 
                        odor_source, 
                        peak_intensity,
@@ -122,5 +102,4 @@
         self.food_sources.append(new_source)
 
     def consume(self, source_index):
-        self.food_sources[source_index].consume()
->>>>>>> c8311397
+        self.food_sources[source_index].consume()