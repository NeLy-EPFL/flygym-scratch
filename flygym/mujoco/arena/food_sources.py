import numpy as np


class FoodSource:
    """
    Class for defining food sources present in the arena.

    Attributes
    ----------
    position : 3D np.ndarray
        The position of the odor source in (x, y, z) coordinates.
    peak_intensity : list
        The peak intensity (or intensities) of the odor source. It can be multidimensional.
    odor_valence : float
        The valence that is associated to the smell of the source in a learning and
        memory context.
    stock : int
        The number of times the fly can still visit the source before its stock runs out.

    Parameters
    ----------
    position : 3D np.ndarray, optional
        The position of the odor source in (x, y, z) coordinates. By default it is [10, 0, 0].
    peak_intensity : np.ndarray, optional
        The peak intensity of the odor source, can be multidimensional. By default it is [1].
    odor_valence : float, optional
        The valence that is associated to the smell of the source in a learning and memory
        context. Can be multidimensional if there are multiple different food types.
        By default it is [0].
    stock : int, optional
        The number of times the fly can still visit the source before its stock runs out. By 
        default it is 5.
    """

    def __init__(
<<<<<<< HEAD
        self,
        position: np.ndarray = np.array([10, 0, 0]),
        peak_intensity: np.ndarray = np.array([1]),
        odor_valence: float = 0.0,
=======
            self, 
            position : np.ndarray = np.array([10, 0, 0]),
            peak_intensity : np.ndarray = np.array([1]),
            odor_valence: float = 0.0,
            stock: int = 5
>>>>>>> c8311397
    ):
        self.position = position
        self.peak_intensity = peak_intensity
        self.odor_valence = odor_valence
        self.stock = stock

    def get_odor_dimension(self):
        return self.peak_intensity.shape[0]
<<<<<<< HEAD

    def get_valence_dimension(self):
        return self.odor_valence.shape[0]
=======
    
    def get_valence_dimension(self):
        return self.odor_valence.shape[0]
    
    def move_source(self, new_position):
        self.position = new_position

    def consume(self):
        self.stock -= 1
>>>>>>> c8311397
<|MERGE_RESOLUTION|>--- conflicted
+++ resolved
@@ -33,18 +33,11 @@
     """
 
     def __init__(
-<<<<<<< HEAD
-        self,
-        position: np.ndarray = np.array([10, 0, 0]),
-        peak_intensity: np.ndarray = np.array([1]),
-        odor_valence: float = 0.0,
-=======
             self, 
             position : np.ndarray = np.array([10, 0, 0]),
             peak_intensity : np.ndarray = np.array([1]),
             odor_valence: float = 0.0,
             stock: int = 5
->>>>>>> c8311397
     ):
         self.position = position
         self.peak_intensity = peak_intensity
@@ -53,12 +46,7 @@
 
     def get_odor_dimension(self):
         return self.peak_intensity.shape[0]
-<<<<<<< HEAD
 
-    def get_valence_dimension(self):
-        return self.odor_valence.shape[0]
-=======
-    
     def get_valence_dimension(self):
         return self.odor_valence.shape[0]
     
@@ -66,5 +54,4 @@
         self.position = new_position
 
     def consume(self):
-        self.stock -= 1
->>>>>>> c8311397
+        self.stock -= 1