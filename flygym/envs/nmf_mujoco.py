import numpy as np
import imageio
import logging
import sys
from typing import List, Tuple, Dict, Any, Optional, SupportsFloat, Union
from pathlib import Path
from dataclasses import dataclass
from copy import deepcopy
from scipy.spatial.transform import Rotation as R

import gymnasium as gym
from gymnasium import spaces
from gymnasium.core import ObsType

try:
    import mujoco
    import dm_control
    from dm_control import mjcf
    from dm_control.utils import transformations
except ImportError:
    raise ImportError(
        "MuJoCo prerequisites not installed. Please install the prerequisites "
        "by running `pip install flygym[mujoco]` or "
        '`pip install -e ."[mujoco]"` if installing locally.'
    )
try:
    import cv2
except ImportError:
    pass

import flygym.util.vision as vision
import flygym.util.config as config
import flygym.util.data as data
from flygym.arena import BaseArena
from flygym.arena.mujoco_arena import FlatTerrain
from flygym.state import BaseState, stretched_pose


@dataclass
class MuJoCoParameters:
    """Parameters of the MuJoCo simulation.

    Attributes
    ----------
    timestep : float
        Simulation timestep in seconds.
    joint_stiffness : float, optional
        Stiffness of actuated joints, by default 0.05.
    joint_damping : float, optional
        Damping coefficient of actuated joints, by default 0.06.
    actuator_kp : float, optional
        Position gain of the actuators, by default 18.0.
    tarsus_stiffness : float, optional
        Stiffness of the passive, compliant tarsus joints, by default 2.2.
    tarsus_damping : float, optional
        Damping coefficient of the passive, compliant tarsus joints, by
        default 0.126.
    friction : float, optional
        Sliding, torsional, and rolling friction coefficients, by default
        (1, 0.005, 0.0001)
    gravity : Tuple[float, float, float], optional
        Gravity in (x, y, z) axes, by default (0., 0., -9.81e3). Note that
        the gravity is -9.81 * 1000 due to the scaling of the model.
    contact_solref: Tuple[float, float], optional
        Contact reference parameter as defined in
        https://mujoco.readthedocs.io/en/stable/modeling.html#impedance,
        by default (9.99e-01, 9.999e-01, 1.0e-03, 5.0e-01, 2.0e+00) contacts
        are very stiff (avoid penetration with adhesion
        stiffness could be decreased if instability is a problem)
    contact_solimp: Tuple[float, float, float, float, float], optional
        Contact impedance parameter as defined in
        https://mujoco.readthedocs.io/en/stable/modeling.html#reference,
        by default (9.99e-01, 9.999e-01, 1.0e-03, 5.0e-01, 2.0e+00) contacts
        are very stiff (avoid penetration with adhesion
        stiffness could be decreased if instability is a problem)
    enable_olfaction : bool, optional
        Whether to enable olfaction, by default False.
    enable_vision : bool, optional
        Whether to enable vision, by default False.
    render_raw_vision : bool, optional
        If ``enable_vision`` is True, whether to render the raw vision
        (raw pixel values before binning by ommatidia), by default False.
    render_mode : str, optional
        The rendering mode. Can be "saved" or "headless", by default
        "saved".
    render_window_size : Tuple[int, int], optional
        Size of the rendered images in pixels, by default (640, 480).
    render_playspeed : SupportsFloat, optional
        Play speed of the rendered video, by default 1.0.
    render_fps : int, optional
        FPS of the rendered video when played at ``render_playspeed``, by
        default 60.
    render_camera : str, optional
        The camera that will be used for rendering, by default
        "Animat/camera_left_top".
    vision_refresh_rate : int, optional
        The rate at which the vision sensor is updated, in Hz, by default
        500.
    draw_contacts : bool, optional
        Whether to draw contacts in the simulation. By default False.
    decompose_contacts : bool, optional
        Whether to decompose the contact forces into normal and tangential
    contact_threshold : float, optional
        The threshold for contact detection. By default 0.1.
    tip_length : float, optional
        The length of the contact force arrows in pixels. By default 10.
    enable_adhesion : bool, optional
        Whether to enable adhesion. By default False.
    draw_adhesion : bool, optional
        Whether to signal that adhesion is on by changing the color of the
        concerned leg. By default False.
    adhesion_gain : float, optional
        The gain of the adhesion force. By default 40.
<<<<<<< HEAD
    adhesion_off_duration: float, optional
        The duration of the adhesion off phase in seconds. By default 0.1.
        Used in the get_adheion_vector method. When the leg is predicted to swing
        thw adhesion will be switched off for this duration. Increasing this
        value will might make the swing longer if it was interrupted by the adhesion)
    adhesion_off_refractory_duration: float, optional
        The duration of the adhesion off refractory phase in seconds. By default 0.1.
        (Used in the get_adheion_vector method. When the adhesion was switched
        off for adhesion_off_duration, it will not be switched off again for this
        period of time. This might be able to compensate for noise in the joint
        angles predicting a swing)
    draw_gravtiy : bool, optional
            Whether to draw the gravity vector in the simulation. By default
            False,
    align_camera_with_gravity : bool, optional
        Whether to align the camera with the gravity vector: When adding a
        slope the fly will appear to climb this slope. By default
        False.
=======
>>>>>>> 8f8789e7
    """

    timestep: float = 0.0001
    joint_stiffness: float = 0.05
    joint_damping: float = 0.06
    actuator_kp: float = 18.0
    tarsus_stiffness: float = 2.2
    tarsus_damping: float = 0.126
    friction: float = (1.0, 0.005, 0.0001)
    gravity: Tuple[float, float, float] = (0.0, 0.0, -9.81e3)
    contact_solref: Tuple[float, float] = (2e-4, 1e3)
    contact_solimp: Tuple[float, float, float, float, float] = (
        9.99e-01,
        9.999e-01,
        1.0e-03,
        5.0e-01,
        2.0e00,
    )
    enable_olfaction: bool = False
    enable_vision: bool = False
    render_raw_vision: bool = False
    render_mode: str = "saved"
    render_window_size: Tuple[int, int] = (640, 480)
    render_playspeed: float = 1.0
    render_fps: int = 60
    render_camera: str = "Animat/camera_left"
    vision_refresh_rate: int = 500
    enable_adhesion: bool = False
    adhesion_gain: float = 20
<<<<<<< HEAD
    adhesion_off_duration: float = 0.02
    adhesion_off_refractory_duration: float = 0.05
    draw_adhesion: bool = False
    draw_markers: bool = False
    draw_contacts: bool = False
    force_arrow_scaling: float = 1.0
    tip_length: float = 10.0  # number of pixels
    decompose_contacts: bool = True
    contact_threshold: float = 0.1
    draw_gravity: bool = False
    gravity_arrow_scaling: float = 1e-4
    align_camera_with_gravity: bool = False
=======
    draw_adhesion: bool = False
    draw_markers: bool = False
    draw_contacts: bool = False
    tip_length: float = 10  # number of pixels
    decompose_contacts: bool = True
    contact_threshold: float = 0.1
    adhesion_duration = 0.02
    adhesion_refractory_duration = 0.05
>>>>>>> 8f8789e7


class NeuroMechFlyMuJoCo(gym.Env):
    """A NeuroMechFly environment using MuJoCo as the physics engine.

    Attributes
    ----------
    sim_params : flygym.envs.nmf_mujoco.MuJoCoParameters
        Parameters of the MuJoCo simulation.
    actuated_joints : List[str]
        List of names of actuated joints.
    contact_sensor_placements : List[str]
        List of body parts where contact sensors are placed.
    timestep: float
        Simulation timestep in seconds.
    output_dir : Path
        Directory to save simulation data.
    arena : flygym.arena.BaseWorld
        The arena in which the robot is placed.
    spawn_pos : Tuple[froot_elementloat, float, float], optional
        The (x, y, z) position in the arena defining where the fly will
        be spawn.
    spawn_orient : Tuple[float, float, float, float], optional
        The spawn orientation of the fly, in the "axisangle" format
        (x, y, z, a) where x, y, z define the rotation axis and a
        defines the angle of rotation.
    control : str
        The joint controller type. Can be "position", "velocity", or
        "torque".
    init_pose : flygym.state.BaseState
        Which initial pose to start the simulation from.
    render_mode : str
        The rendering mode. Can be "saved" or "headless".
    last_tarsalseg_names : List[str]
        List of names of end effectors; matches the order of end effector
        sensor readings.
    floor_collisions : List[str]
        List of body parts that can collide with the floor.
    self_collisions : List[str]
        List of body parts that can collide with each other.
    action_space : gymnasium.core.ObsType
        Definition of the simulation's action space as a Gym environment.
    observation_space : gymnasium.core.ObsType
        Definition of the simulation's observation space as a Gym
        environment.
    actuators : List[dm_control.mjcf.Element]
        The MuJoCo actuators.
    model : dm_control.mjcf.RootElement
        The MuJoCo model.
    arena_root = dm_control.mjcf.RootElement
        The root element of the arena.
    floor_contacts : List[dm_control.mjcf.Element]
        The MuJoCo geom pairs that can collide with the floor.
    floor_contact_names : List[str]
        The names of the MuJoCo geom pairs that can collide with the floor.
    self_contacts : List[dm_control.mjcf.Element]
        The MuJoCo geom pairs within the fly model that can collide with
        each other.
    self_contact_names : List[str]
        The names of MuJoCo geom pairs within the fly model that can
        collide with each other.
    joint_sensors : List[dm_control.mjcf.Element]
        The MuJoCo sensors on joint positions, velocities, and forces.
    body_sensors : List[dm_control.mjcf.Element]
        The MuJoCo sensors on the root (thorax) position and orientation.
    end_effector_sensors : List[dm_control.mjcf.Element]
        The position sensors on the end effectors.
    physics: dm_control.mjcf.Physics
        The MuJoCo Physics object built from the arena's MJCF model with
        the fly in it.
    curr_time : float
        The (simulated) time elapsed since the last reset (in seconds).
    curr_visual_input : np.ndarray
        The current visual input from the fly's eyes. This is our
        simulation of what the fly might see through its compound eyes.
        It is a (2, N, 2) array where the first dimension is for the left
        and right eyes, the second dimension is for the N ommatidia, and
        the third dimension is for the two channels.
    curr_raw_visual_input : np.ndarray
        The current raw visual input from the fly's eyes. This is the raw
        camera reading before we simulate what the fly actually sees with
        its compound eyes. It is a (2, H, W, 3) array where the first
        dimension is for the left and right eyes, and the remaining
        dimensions are for the RGB image.
    vision_update_mask : np.ndarray
        The refresh frequency of the visual system is often loser than the
        same as the physics simulation time step. This 1D mask, whose
        size is the same as the number of simulation time steps, indicates
        in which time steps the visual inputs have been refreshed. In other
        words, the visual input frames where this mask is False are
        repititions of the previous updated visual input frames.
    antennae_sensors : Union[None, List[dm_control.mjcf.Element], None]
        If olfaction is enabled, this is a list of the MuJoCo sensors on
        the antenna positions.
    """

    def __init__(
        self,
        sim_params: MuJoCoParameters = None,
        actuated_joints: List = config.all_leg_dofs,
        contact_sensor_placements: List = config.all_tarsi_links,
        output_dir: Optional[Path] = None,
        arena: BaseArena = None,
        spawn_pos: Tuple[float, float, float] = (0.0, 0.0, 0.5),
        spawn_orient: Tuple[float, float, float, float] = (0.0, 1.0, 0.0, 0.1),
        control: str = "position",
        init_pose: BaseState = stretched_pose,
        floor_collisions: Union[str, List[str]] = "legs",
        self_collisions: Union[str, List[str]] = "legs",
    ) -> None:
        """Initialize a NeuroMechFlyMuJoCo environment.

        Parameters
        ----------
        sim_params : MuJoCoParameters, optional
            Parameters of the MuJoCo simulation. Default parameters of
            ``MuJoCoParameters`` will be used if not specified.
        actuated_joints : List, optional
            List of actuated joint DoFs, by default all leg DoFs.
        contact_sensor_placements : List, optional
            List of geometries on each leg where a contact sensor should be
            placed. By default all tarsi.
        output_dir : Path, optional
            Directory to save simulation data. If ``None``, no data will be
            saved. By default None.
        arena : BaseWorld, optional
            The arena in which the robot is placed. ``FlatTerrain`` will be
            used if not specified.
        spawn_pos : Tuple[froot_elementloat, float, float], optional
            The (x, y, z) position in the arena defining where the fly will
            be spawn, by default (0., 0., 300.).
        spawn_orient : Tuple[float, float, float, float], optional
            The spawn orientation of the fly, in the "axisangle" format
            (x, y, z, a) where x, y, z define the rotation axis and a
            defines the angle of rotation, by default (0., 1., 0., 0.1).
        control : str, optional
            The joint controller type. Can be "position", "velocity", or
            "torque", by default "position".
        init_pose : BaseState, optional
            Which initial pose to start the simulation from. By default
            "stretched" kinematic pose with all legs fully stretched.
        floor_collisions :str
            Which set of collisions should collide with the floor. Can be
            "all", "legs", "tarsi" or a list of body names. By default
            "legs".
        self_collisions : str
            Which set of collisions should collide with each other. Can be
            "all", "legs", "legs-no-coxa", "tarsi", "none", or a list of
            body names. By default "legs".
        """
        from time import time

        st = time()
        if sim_params is None:
            sim_params = MuJoCoParameters()
        if arena is None:
            arena = FlatTerrain()
        self.sim_params = deepcopy(sim_params)
        self.actuated_joints = actuated_joints
        self.contact_sensor_placements = contact_sensor_placements
        self.timestep = sim_params.timestep
        if output_dir is not None:
            output_dir.mkdir(parents=True, exist_ok=True)
        self.output_dir = output_dir
        self.arena = arena
        self.spawn_pos = spawn_pos
        self.spawn_orient = spawn_orient
        self.control = control
        self.init_pose = init_pose
        self.render_mode = sim_params.render_mode
        self.last_tarsalseg_names = [
            f"{side}{pos}Tarsus5" for side in "LR" for pos in "FMH"
        ]
<<<<<<< HEAD

=======
>>>>>>> 8f8789e7
        if self.sim_params.draw_contacts and "cv2" not in sys.modules:
            logging.warning(
                "Overriding `draw_contacts` to False because OpenCV is required "
                "to draw the arrows but it is not installed."
            )
            self.sim_params.draw_contacts = False

        # Parse collisions specs
        if isinstance(floor_collisions, str):
            self.floor_collisions = config.get_collision_geoms(floor_collisions)
        else:
            self.floor_collisions = floor_collisions
        if isinstance(self_collisions, str):
            self.self_collisions = config.get_collision_geoms(self_collisions)
        else:
            self.self_collisions = self_collisions

        self.n_legs = 6

<<<<<<< HEAD
        self.adhesion_off_duration_steps = int(
            self.sim_params.adhesion_off_duration / self.timestep
        )
        self.adhesion_off_refractory_duration_steps = int(
            self.sim_params.adhesion_off_refractory_duration / self.timestep
=======
        self.adhesion_duration_steps = int(
            self.sim_params.adhesion_duration / self.timestep
        )
        self.adhesion_refractory_duration_steps = int(
            self.sim_params.adhesion_refractory_duration / self.timestep
>>>>>>> 8f8789e7
        )
        self.adhesion_counter = np.zeros(self.n_legs)
        self.adhesion_refractory_counter = np.zeros(self.n_legs)

        # Order is based on the self.last_tarsalseg_names
        leglift_reference_joint = [
            "Tibia",
            "Femur_roll",
            "Femur_roll",
            "Tibia",
            "Femur_roll",
            "Femur_roll",
        ]
        self.leglift_ref_jnt_id = [
            self.actuated_joints.index("joint_" + tarsus_joint[:2] + joint)
            for tarsus_joint, joint in zip(
                self.last_tarsalseg_names, leglift_reference_joint
            )
        ]
        adhesion_comparison_dir = ["inf", "inf", "inf", "inf", "sup", "sup"]
        self.adhesion_sup_id = np.array(
            [c_dir == "sup" for c_dir in adhesion_comparison_dir]
        )
        self.last_refjnt_angvel = np.zeros(self.n_legs)
        self._last_adhesion = np.zeros(6)

        if self.sim_params.draw_adhesion and not self.sim_params.enable_adhesion:
            logging.warning(
                "Overriding `draw_adhesion` to False because adhesion is not enabled."
            )
            self.sim_params.draw_adhesion = False

        if self.sim_params.draw_adhesion:
<<<<<<< HEAD
=======
            self._last_adhesion = np.zeros(6)
>>>>>>> 8f8789e7
            self.leg_adhesion_drawing_segments = np.array(
                [
                    [
                        "Animat/" + tarsus5.replace("5", str(i)) + "_visual"
                        for i in range(1, 6)
                    ]
                    for tarsus5 in self.last_tarsalseg_names
                ]
            )
            self.adhesion_rgba = [1.0, 0.0, 0.0, 0.8]
            self.base_rgba = [0.5, 0.5, 0.5, 1.0]

        if self.sim_params.draw_gravity:
            self.last_fly_pos = spawn_pos
            self.gravity_rgba = [1 - 213 / 255, 1 - 90 / 255, 1 - 255 / 255, 1.0]
            cam_name = self.sim_params.render_camera
            self.arrow_offset = np.zeros(3)
            if "bottom" in cam_name or "top" in cam_name:
                self.arrow_offset[0] = -3
                self.arrow_offset[1] = 2
            elif "left" in cam_name or "right" in cam_name:
                self.arrow_offset[2] = 2
                self.arrow_offset[0] = -3
            elif "front" in cam_name or "back" in cam_name:
                self.arrow_offset[2] = 2
                self.arrow_offset[1] = 3

        if self.sim_params.align_camera_with_gravity:
            self.camera_rot = np.eye(3)

        # Define action and observation spaces
        num_dofs = len(actuated_joints)
        action_bound = np.pi if self.control == "position" else np.inf
        num_contacts = len(self.contact_sensor_placements)
        self.action_space, self.observation_space = self._define_spaces(
            num_dofs, action_bound, num_contacts
        )

        # Load NMF model
        self.model = mjcf.from_path(data.mujoco_groundwalking_model_path)
        self._set_geom_colors()

        # Add cameras imitating the fly's eyes
        self.curr_visual_input = None
        self.curr_raw_visual_input = None
        self._last_vision_update_time = -np.inf
        self._eff_visual_render_interval = 1 / self.sim_params.vision_refresh_rate
        self._vision_update_mask = []
        if self.sim_params.enable_vision:
            self._configure_eyes()

        # Define list of actuated joints
        self.actuators = [
            self.model.find("actuator", f"actuator_{control}_{joint}")
            for joint in actuated_joints
        ]
        for actuator in self.actuators:
            actuator.kp = self.sim_params.actuator_kp

        # Add arena and put fly in it
        arena.spawn_entity(self.model, self.spawn_pos, self.spawn_orient)
        self.arena_root = arena.root_element
        self.arena_root.option.timestep = self.timestep

        self.correct_camera_orientation(
            self.sim_params.render_camera.replace("Animat/", "")
        )

        # Add collision/contacts
        floor_collision_geoms = self._parse_collision_specs(floor_collisions)
        self.floor_contacts, self.floor_contact_names = self._define_floor_contacts(
            floor_collision_geoms
        )
        self_collision_geoms = self._parse_collision_specs(self_collisions)
        self.self_contacts, self.self_contact_names = self._define_self_contacts(
            self_collision_geoms
        )

        # Add sensors
        self.joint_sensors = self._add_joint_sensors()
        self.body_sensors = self._add_body_sensors()
        self.end_effector_sensors = self._add_end_effector_sensors()
        self.antennae_sensors = (
            self._add_odor_sensors() if sim_params.enable_olfaction else None
        )
        self._add_force_sensors()
        self.contact_sensor_placements = [
            f"Animat/{body}" for body in self.contact_sensor_placements
        ]
        self.adhesion_actuators = self._add_adhesion_actuators(
            self.sim_params.adhesion_gain
        )
<<<<<<< HEAD
        # Those need to be in the same order as the adhesion sensor
        # (due to comparison with the last adhesion_signal)
        self.adhesion_bodies_with_contact_sensors = np.array(
            [
                i
                for adhesion_actuator in self.adhesion_actuators
                for i, contact_sensor in enumerate(self.contact_sensor_placements)
                if contact_sensor + "_adhesion" in "Animat/" + adhesion_actuator.name
            ]
        )
=======
>>>>>>> 8f8789e7

        # Set up physics and apply ad hoc changes to gravity, stiffness, and friction
        self.physics = mjcf.Physics.from_mjcf_model(self.arena_root)

        self.adhesion_actuator_geomid = np.array(
            [
                self.physics.model.geom(
                    "Animat/" + adhesion_actuator.body + "_collision"
                ).id
                for adhesion_actuator in self.adhesion_actuators
            ]
        )
        for geom in [geom.name for geom in self.arena_root.find_all("geom")]:
            if "collision" in geom:
                self.physics.model.geom(
                    f"Animat/{geom}"
                ).friction = self.sim_params.friction
        for joint in self.actuated_joints:
            if joint is not None:
                self.physics.model.joint(
                    f"Animat/{joint}"
                ).stiffness = self.sim_params.joint_stiffness
                self.physics.model.joint(
                    f"Animat/{joint}"
                ).damping = self.sim_params.joint_damping

        # Set gravity
        self.set_gravity(self.sim_params.gravity)

        # Make tarsi compliant and apply initial pose. MUST BE IN THIS ORDER!
        self._set_compliant_tarsus()
        self._set_init_pose(self.init_pose)

        # Set up a few things for rendering
        self.curr_time = 0
        self._last_render_time = -np.inf
        if sim_params.render_mode != "headless":
            self._eff_render_interval = (
                sim_params.render_playspeed / self.sim_params.render_fps
            )
        self._frames = []

        if self.sim_params.draw_contacts:
            self._last_contact_force = []
            self._last_contact_pos = []

        if self.sim_params.draw_contacts or self.sim_params.draw_gravity:
            width, height = self.sim_params.render_window_size
            self.dm_camera = dm_control.mujoco.Camera(
                self.physics,
                camera_id=self.sim_params.render_camera,
                width=width,
                height=height,
            )
<<<<<<< HEAD
        self.decompose_colors = [[255, 0, 0], [0, 255, 0], [0, 0, 255]]
=======
            self.decompose_colors = [[255, 0, 0], [0, 255, 0], [0, 0, 255]]
            if self.sim_params.contact_threshold < 1e-4:
                logging.warning(
                    "Low threshold values might lead to very long arrow tips "
                    "(inconsistent with arrow length)."
                )
>>>>>>> 8f8789e7

    def _configure_eyes(self):
        for name in ["LEye_cam", "REye_cam"]:
            parent_name, position, euler_angle, rgba = config.sensor_positions[name]
            parent_body = self.model.find("body", parent_name)
            sensor_body = parent_body.add("body", name=f"{name}_body", pos=position)
            sensor_body.add(
                "camera",
                name=name,
                dclass="nmf",
                mode="track",
                euler=euler_angle,
                fovy=config.fovy_per_eye,
            )
            if self.sim_params.draw_markers:
                sensor_body.add(
                    "geom",
                    name=f"{name}_marker",
                    type="sphere",
                    size=[0.06],
                    rgba=rgba,
                )

        # Make list of geometries that are hidden during visual input rendering
        self._geoms_to_hide = []
        for segment in config.hidden_segments_for_vision:
            # all body segments have a visual geom - add this first
            visual_geom_name = f"{segment}_visual"
            self._geoms_to_hide.append(visual_geom_name)
            # some body segments also have a collision geom - add this if it exists
            collision_geom_name = f"{segment}_collision"
            collision_geom = self.model.find("geom", collision_geom_name)
            if collision_geom is not None:
                self._geoms_to_hide.append(collision_geom_name)

    def _parse_collision_specs(self, collision_spec: Union[str, List[str]]):
        if collision_spec == "all":
            return [
                geom.name
                for geom in self.model.find_all("geom")
                if "collision" in geom.name
            ]
        elif isinstance(collision_spec, str):
            return config.get_collision_geoms(collision_spec)
        elif isinstance(collision_spec, list):
            return collision_spec
        else:
            raise ValueError(f"Unrecognized collision spec {collision_spec}")

    def correct_camera_orientation(self, camera_name: str):
        # Correct the camera orientation by incorporating the spawn rotation
        # of the arena

        # Get the camera
        camera = self.model.find("camera", camera_name)
        if camera is None or camera.mode in ["targetbody", "targetbodycom"]:
            return 0
        if "head" in camera_name or "front_zoomin" in camera_name:
            # Don't correct the head camera
            return camera

        # Add the spawn rotation (keep horizon flat)
        spawn_quat = np.array(
            [
                np.cos(self.spawn_orient[-1] / 2),
                self.spawn_orient[0] * np.sin(self.spawn_orient[-1] / 2),
                self.spawn_orient[1] * np.sin(self.spawn_orient[-1] / 2),
                self.spawn_orient[2] * np.sin(self.spawn_orient[-1] / 2),
            ]
        )

        # Change camera euler to quaternion
        camera_quat = transformations.euler_to_quat(camera.euler)
        new_camera_quat = transformations.quat_mul(
            transformations.quat_inv(spawn_quat), camera_quat
        )
        camera.euler = transformations.quat_to_euler(new_camera_quat)

        # Elevate the camera slightly gives a better view of the arena
        if not "zoomin" in camera_name:
            camera.pos = camera.pos + [0.0, 0.0, 0.5]
        if "front" in camera_name:
            camera.pos[2] = camera.pos[2] + 1.0

        return camera

    def _set_geom_colors(self):
        for bodypart in config.colors.keys():
            if bodypart in ["A12345", "A6"]:
                self.model.asset.add(
                    "texture",
                    name=f"{bodypart}_texture",
                    type="cube",
                    builtin="gradient",
                    mark="random",
                    random=0.3,
                    markrgb=config.colors[bodypart][2],
                    rgb1=config.colors[bodypart][0],
                    rgb2=config.colors[bodypart][1],
                    width=200,
                    height=200,
                )
                self.model.asset.add(
                    "material",
                    name=f"{bodypart}_material",
                    texture=f"{bodypart}_texture",
                    specular=0.0,
                    shininess=0.0,
                    reflectance=0.0,
                    texuniform=True,
                    texrepeat=[1, 1],
                )
            elif bodypart in [
                "thorax",
                "coxa",
                "femur",
                "tibia",
                "tarsus",
                "head",
                "antennas",
                "proboscis",
            ]:
                size = 500
                random = 0.05

                if bodypart in ["thorax", "head"]:
                    size = 50
                    random = 0.3
                elif bodypart in ["antennas", "proboscis"]:
                    size = 50
                    random = 0.1

                self.model.asset.add(
                    "texture",
                    name=f"{bodypart}_texture",
                    type="cube",
                    builtin="flat",
                    rgb1=config.colors[bodypart][0],
                    rgb2=config.colors[bodypart][0],
                    markrgb=config.colors[bodypart][1],
                    mark="random",
                    random=random,
                    width=size,
                    height=size,
                )
                self.model.asset.add(
                    "material",
                    name=f"{bodypart}_material",
                    texture=f"{bodypart}_texture",
                    rgba=config.colors[bodypart][2],
                    specular=0.0,
                    shininess=0.0,
                    reflectance=0.0,
                    texuniform=True,
                    texrepeat=[1, 1],
                )
            else:
                self.model.asset.add(
                    "material",
                    name=f"{bodypart}_material",
                    specular=0.0,
                    shininess=0.0,
                    reflectance=0.0,
                    rgba=config.colors[bodypart],
                )

        for geom in self.model.find_all("geom"):
            if "visual" in geom.name:
                if geom.name[1:-7] == "Eye":
                    geom.material = "eyes_material"
                elif geom.name[2:-7] == "Coxa":
                    geom.material = "coxa_material"
                elif geom.name[2:-7] == "Femur":
                    geom.material = "femur_material"
                elif geom.name[2:-7] == "Tibia":
                    geom.material = "tibia_material"
                elif geom.name[2:-8] == "Tarsus":
                    geom.material = "tarsus_material"
                elif geom.name[1:-7] == "Wing":
                    geom.material = "wings_material"
                elif geom.name[0:-7] in ["A1A2", "A3", "A4", "A5"]:
                    geom.material = "A12345_material"
                elif geom.name[0:-7] == "A6":
                    geom.material = "A6_material"
                elif geom.name[0:-7] == "Thorax":
                    geom.material = "thorax_material"
                elif geom.name[0:-7] in ["Haustellum", "Rostrum"]:
                    geom.material = "proboscis_material"
                elif geom.name[1:-7] == "Arista":
                    geom.material = "aristas_material"
                elif geom.name[1:-7] in ["Pedicel", "Funiculus"]:
                    geom.material = "antennas_material"
                elif geom.name[1:-7] == "Haltere":
                    geom.material = "halteres_material"
                elif geom.name[:-7] == "Head":
                    geom.material = "head_material"
                else:
                    geom.material = "body_material"

    def _define_spaces(self, num_dofs, action_bound, num_contacts):
        action_space = {
            "joints": spaces.Box(
                low=-action_bound, high=action_bound, shape=(num_dofs,)
            ),
            "adhesion": spaces.Discrete(n=2, start=0),  # 0: no adhesion, 1: adhesion
        }
        observation_space = {
            # joints: shape (3, num_dofs): (pos, vel, torque) of each DoF
            "joints": spaces.Box(low=-np.inf, high=np.inf, shape=(3, num_dofs)),
            # fly: shape (4, 3):
            # 0th row: x, y, z position of the fly in arena
            # 1st row: x, y, z velocity of the fly in arena
            # 2nd row: orientation of fly around x, y, z axes
            # 3rd row: rate of change of fly orientation
            "fly": spaces.Box(low=-np.inf, high=np.inf, shape=(4, 3)),
            # contact forces: readings of the touch contact sensors, one
            # placed for each of the ``contact_sensor_placements``
            "contact_forces": spaces.Box(
                low=-np.inf,
                high=np.inf,
                shape=(3, num_contacts),
            ),
            # x, y, z positions of the end effectors (tarsus-5 segments)
            "end_effectors": spaces.Box(low=-np.inf, high=np.inf, shape=(3 * 6,)),
        }
        return action_space, observation_space

    def _define_self_contacts(self, self_collisions_geoms):
        self_contact_pairs = []
        self_contact_pairs_names = []
        for geom1 in self_collisions_geoms:
            for geom2 in self_collisions_geoms:
                is_duplicate = f"{geom1}_{geom2}" in self_contact_pairs_names
                if geom1 != geom2 and not is_duplicate:
                    # Do not add contact if the parent bodies have a child parent
                    # relationship
                    body1 = self.model.find("geom", geom1).parent
                    body2 = self.model.find("geom", geom2).parent
                    body1_children = [
                        child.name
                        for child in body1.all_children()
                        if child.tag == "body"
                    ]
                    body2_children = [
                        child.name
                        for child in body2.all_children()
                        if child.tag == "body"
                    ]

                    if not (
                        body1.name == body2.name
                        or body1.name in body2_children
                        or body2.name in body1_children
                        or body1.name in body2.parent.name
                        or body2.name in body1.parent.name
                    ):
                        contact_pair = self.model.contact.add(
                            "pair",
                            name=f"{geom1}_{geom2}",
                            geom1=geom1,
                            geom2=geom2,
                            solref=self.sim_params.contact_solref,
                            solimp=self.sim_params.contact_solimp,
                            margin=0.0,  # change margin to avoid penetration
                        )
                        self_contact_pairs.append(contact_pair)
                        self_contact_pairs_names.append(f"{geom1}_{geom2}")
        return self_contact_pairs, self_contact_pairs_names

    def _define_floor_contacts(self, floor_collisions_geoms):
        floor_contact_pairs = []
        floor_contact_pairs_names = []
        ground_id = 0

        for geom in self.arena_root.find_all("geom"):
            if geom.name is None:
                is_ground = True
            elif "visual" in geom.name or "collision" in geom.name:
                is_ground = False
            elif "cam" in geom.name or "sensor" in geom.name:
                is_ground = False
            else:
                is_ground = True
            if is_ground:
                for animat_geom_name in floor_collisions_geoms:
                    if geom.name is None:
                        geom.name = f"groundblock_{ground_id}"
                        ground_id += 1
                    mean_friction = np.mean(
                        [
                            self.sim_params.friction,  # fly friction
                            self.arena.friction,  # arena ground friction
                        ],
                        axis=0,
                    )
                    floor_contact_pair = self.arena_root.contact.add(
                        "pair",
                        name=f"{geom.name}_{animat_geom_name}",
                        geom1=f"Animat/{animat_geom_name}",
                        geom2=f"{geom.name}",
                        solref=self.sim_params.contact_solref,
                        solimp=self.sim_params.contact_solimp,
                        margin=0.0,  # change margin to avoid penetration
                        friction=np.repeat(
                            mean_friction,
                            (2, 1, 2),
                        ),
                    )
                    floor_contact_pairs.append(floor_contact_pair)
                    floor_contact_pairs_names.append(f"{geom.name}_{animat_geom_name}")

        return floor_contact_pairs, floor_contact_pairs_names

    def _add_joint_sensors(self):
        joint_sensors = []
        for joint in self.actuated_joints:
            joint_sensors.extend(
                [
                    self.model.sensor.add(
                        "jointpos", name=f"jointpos_{joint}", joint=joint
                    ),
                    self.model.sensor.add(
                        "jointvel", name=f"jointvel_{joint}", joint=joint
                    ),
                    self.model.sensor.add(
                        "actuatorfrc",
                        name=f"actuatorfrc_position_{joint}",
                        actuator=f"actuator_position_{joint}",
                    ),
                    self.model.sensor.add(
                        "actuatorfrc",
                        name=f"actuatorfrc_velocity_{joint}",
                        actuator=f"actuator_velocity_{joint}",
                    ),
                    self.model.sensor.add(
                        "actuatorfrc",
                        name=f"actuatorfrc_motor_{joint}",
                        actuator=f"actuator_torque_{joint}",
                    ),
                ]
            )
        return joint_sensors

    def _add_body_sensors(self):
        lin_pos_sensor = self.model.sensor.add(
            "framepos", name="thorax_pos", objtype="body", objname="Thorax"
        )
        lin_vel_sensor = self.model.sensor.add(
            "framelinvel", name="thorax_linvel", objtype="body", objname="Thorax"
        )
        ang_pos_sensor = self.model.sensor.add(
            "framequat", name="thorax_quat", objtype="body", objname="Thorax"
        )
        ang_vel_sensor = self.model.sensor.add(
            "frameangvel", name="thorax_angvel", objtype="body", objname="Thorax"
        )
        return [lin_pos_sensor, lin_vel_sensor, ang_pos_sensor, ang_vel_sensor]

    def _add_end_effector_sensors(self):
        end_effector_sensors = []
        for name in self.last_tarsalseg_names:
            sensor = self.model.sensor.add(
                "framepos",
                name=f"{name}_pos",
                objtype="body",
                objname=name,
            )
            end_effector_sensors.append(sensor)
        return end_effector_sensors

    def _add_odor_sensors(self):
        sensor_names = [
            "LAntenna_sensor",
            "RAntenna_sensor",
            "LMaxillaryPalp_sensor",
            "RMaxillaryPalp_sensor",
        ]
        antennae_sensors = []
        for name in sensor_names:
            parent_name, position, rgba = config.sensor_positions[name]
            parent_body = self.model.find("body", parent_name)
            sensor_body = parent_body.add("body", name=f"{name}_body", pos=position)
            sensor = self.model.sensor.add(
                "framepos",
                name=f"{name}_pos_sensor",
                objtype="body",
                objname=f"{name}_body",
            )
            antennae_sensors.append(sensor)
            if self.sim_params.draw_markers:
                sensor_body.add(
                    "geom",
                    name=f"{name}_marker",
                    type="sphere",
                    size=[0.06],
                    rgba=rgba,
                )
            # sensor = self.model.sensor.add(
            #     "framepos",
            #     name=f"{name}_pos",
            #     objtype="body",
            #     objname=name,
            # )

        return antennae_sensors

    def _add_force_sensors(self):
        """
        Add force sensors to the tracked bodies
        Without them the cfrc_ext is zero
        Returns
        -------
        All force sensors
        """
        force_sensors = []
        for tracked_geom in self.contact_sensor_placements:
            body = self.model.find("body", tracked_geom)
            site = body.add(
                "site",
                name=f"{tracked_geom}_site",
                pos=[0, 0, 0],
                size=np.ones(3) * 0.005,
            )
            force_sensor = self.model.sensor.add(
                "force", name=f"force_{body.name}", site=site.name
            )
            force_sensors.append(force_sensor)

        return force_sensors

    def _add_adhesion_actuators(self, gain):
        adhesion_actuators = []
        for name in self.last_tarsalseg_names:
            adhesion_actuators.append(
                self.model.actuator.add(
                    "adhesion",
                    name=f"{name}_adhesion",
                    gain=f"{gain}",
                    body=name,
                    ctrlrange="0 1000000",
                    forcerange="-inf inf",
                )
            )
        return adhesion_actuators

    def _set_init_pose(self, init_pose: Dict[str, float]):
        with self.physics.reset_context():
            for i in range(len(self.actuated_joints)):
                curr_joint = self.actuators[i].joint.name
                if (curr_joint in self.actuated_joints) and (curr_joint in init_pose):
                    animat_name = f"Animat/{curr_joint}"
                    self.physics.named.data.qpos[animat_name] = init_pose[curr_joint]

    def _set_compliant_tarsus(self):
        """Set the Tarsus2/3/4/5 to be compliant by setting the stiffness
        and damping to a low value"""
        stiffness = self.sim_params.tarsus_stiffness
        damping = self.sim_params.tarsus_damping
        for side in "LR":
            for pos in "FMH":
                for tarsus_link in range(2, 5 + 1):
                    joint = f"joint_{side}{pos}Tarsus{tarsus_link}"
                    self.physics.model.joint(f"Animat/{joint}").stiffness = stiffness
                    self.physics.model.joint(f"Animat/{joint}").damping = damping

        self.physics.reset()

    def set_gravity(self, gravity: List[float], rot_mat: np.ndarray = None):
        """Set the gravity of the environment.
        The change in the point of view has been extensively tested for the simple cameras
        (left right top bottom front back) but not for the composed ones

        In any case set slope is the way to go to change the slope of the floor

        Parameters
        ----------
        gravity : List[float]
            The gravity vector.
        rot_mat : np.ndarray, optional
            The rotation matrix to align the camera with the gravity vector, by default None
        """
        # Only change the angle of the camera if the new gravity vector and the camera angle are compatible
        camera_is_compatible = False
        if (
            "left" in self.sim_params.render_camera
            or "right" in self.sim_params.render_camera
        ):
            if not gravity[1] > 0:
                camera_is_compatible = True
        # elif "top" in self.sim_params.camera_name or "bottom" in self.sim_params.camera_name:
        elif (
            "front" in self.sim_params.render_camera
            or "back" in self.sim_params.render_camera
        ):
            if not gravity[1] > 0:
                camera_is_compatible = True

        if rot_mat is not None and self.sim_params.align_camera_with_gravity:
            self.camera_rot = rot_mat
        elif camera_is_compatible:
            normalised_gravity = (np.array(gravity) / np.linalg.norm(gravity)).reshape(
                (1, 3)
            )
            downward_ref = np.array([0.0, 0.0, -1.0]).reshape((1, 3))

            if (
                not (normalised_gravity == downward_ref).all()
                and self.sim_params.align_camera_with_gravity
            ):
                # Generate a bunch of vectors to help the optimisation algorithm

                random_vectors = np.tile(np.random.rand(10_000), (3, 1)).T
                downward_refs = random_vectors + downward_ref
                gravity_vectors = random_vectors + normalised_gravity
                downward_refs = downward_refs
                gravity_vectors = gravity_vectors
                rot_mult = R.align_vectors(downward_refs, gravity_vectors)[0]

                rot_simple = R.align_vectors(
                    np.reshape(normalised_gravity, (1, 3)),
                    downward_ref.reshape((1, 3)),
                )[0]

                diff_mult = np.linalg.norm(
                    np.dot(rot_mult.as_matrix(), normalised_gravity.T) - downward_ref.T
                )
                diff_simple = np.linalg.norm(
                    np.dot(rot_simple.as_matrix(), normalised_gravity.T)
                    - downward_ref.T
                )
                if diff_mult < diff_simple:
                    rot = rot_mult
                else:
                    rot = rot_simple

                print(
                    normalised_gravity,
                    rot.as_euler("xyz"),
                    np.dot(rot.as_matrix(), normalised_gravity.T).T,
                    downward_ref,
                )

                # check if rotation has effect if not remove it
                euler_rot = rot.as_euler("xyz")
                new_euler_rot = np.zeros(3)
                last_rotated_vector = normalised_gravity
                for i in range(0, 3):
                    new_euler_rot[: i + 1] = euler_rot[: i + 1].copy()
                    # print(euler_rot[: i + 1], new_euler_rot[: i + 1], i)

                    rotated_vector = (
                        R.from_euler("xyz", new_euler_rot).as_matrix()
                        @ normalised_gravity.T
                    ).T
                    print(
                        euler_rot,
                        new_euler_rot,
                        rotated_vector,
                        last_rotated_vector,
                    )
                    if np.linalg.norm(rotated_vector - last_rotated_vector) < 1e-2:
                        print("Removing component", i)
                        euler_rot[i] = 0
                    last_rotated_vector = rotated_vector

                print(euler_rot)
                rot = R.from_euler("xyz", euler_rot)
                rot_mat = rot.as_matrix()

                self.camera_rot = rot_mat.T

        self.physics.model.opt.gravity[:] = gravity

    def set_slope(self, slope: float, rot_axis="y"):
        """Set the slope of the environment. And modify the camera orientation
        so that gravity is always pointing down.
        Always use as reference a slope of zeros and not the previous slope.

        Parameters
        ----------
        slope : float
            The desired_slope of the environment in degrees.
        rot_axis : str, optional
            The axis about which the slope is applied, by default "y".
        """
        rot_mat = np.eye(3)
        if rot_axis == "x":
            rot_mat = transformations.rotation_x_axis(np.deg2rad(slope))
        elif rot_axis == "y":
            rot_mat = transformations.rotation_y_axis(np.deg2rad(slope))
        elif rot_axis == "z":
            rot_mat = transformations.rotation_z_axis(np.deg2rad(slope))
        new_gravity = np.dot(rot_mat, self.sim_params.gravity)
        self.set_gravity(new_gravity, rot_mat)

        return 0

    def reset(self) -> Tuple[ObsType, Dict[str, Any]]:
        """Reset the Gym environment.

        Returns
        -------
        ObsType
            The observation as defined by the environment.
        Dict[str, Any]
            Any additional information that is not part of the observation.
            This is an empty dictionary by default but the user can
            override this method to return additional information.
        """
        self.physics.reset()
        if np.any(self.physics.model.opt.gravity[:] - self.sim_params.gravity > 1e-3):
            self.set_gravity(self.sim_params.gravity)
            if self.sim_params.align_camera_with_gravity:
                self.camera_rot = np.eye(3)
        self.curr_time = 0
        self._set_init_pose(self.init_pose)
        self._frames = []
        self._last_render_time = -np.inf
        self._last_vision_update_time = -np.inf
        self.curr_raw_visual_input = None
        self.curr_visual_input = None
        self._vision_update_mask = []
        return self.get_observation(), self.get_info()

    def step(
        self, action: ObsType
    ) -> Tuple[ObsType, SupportsFloat, bool, bool, Dict[str, Any]]:
        """Step the Gym environment.

        Parameters
        ----------
        action : ObsType
            Action dictionary as defined by the environment's action space.

        Returns
        -------
        ObsType
            The observation as defined by the environment.
        SupportsFloat
            The reward as defined by the environment.
        bool
            Whether the episode has terminated due to factors that are
            defined within the Markov Decision Process (eg. task
            completion/failure, etc).
        bool
            Whether the episode has terminated due to factors beyond the
            Markov Decision Process (eg. time limit, etc).
        Dict[str, Any]
            Any additional information that is not part of the observation.
            This is an empty dictionary by default but the user can
            override this method to return additional information.
        """
        self.arena.step(dt=self.timestep, physics=self.physics)
        self.physics.bind(self.actuators).ctrl = action["joints"]
        if self.sim_params.enable_adhesion:
            self.physics.bind(self.adhesion_actuators).ctrl = action["adhesion"]
<<<<<<< HEAD
            self._last_adhesion = action["adhesion"]
=======
            if self.sim_params.draw_adhesion:
                self._last_adhesion = action["adhesion"]
>>>>>>> 8f8789e7
        self.physics.step()
        self.curr_time += self.timestep
        observation = self.get_observation()
        reward = self.get_reward()
        terminated = self.is_terminated()
        truncated = self.is_truncated()
        info = self.get_info()
        return observation, reward, terminated, truncated, info

    def get_adhesion_vector(self):
        adhesion = np.ones(len(self.last_tarsalseg_names))
        adhesion[
            np.logical_and(
                self.adhesion_sup_id,
                self.last_refjnt_angvel > config.adhesion_speed_thresholds,
            )
        ] = 0
        adhesion[
            np.logical_and(
                ~self.adhesion_sup_id,
                self.last_refjnt_angvel < config.adhesion_speed_thresholds,
            )
        ] = 0
        adhesion[self.adhesion_counter > 0] = 0
        # During the refractory period, adhesion is ON; by defualt adhesion
        # is on only switch it off when lifting the leg
        adhesion[self.adhesion_refractory_counter > 0] = 1

        self.adhesion_counter[
            np.logical_or(adhesion <= 0, self.adhesion_counter > 0)
        ] += 1
        self.adhesion_refractory_counter[
            np.logical_or(
                self.adhesion_counter > self.adhesion_off_duration_steps,
                self.adhesion_refractory_counter > 0,
            )
        ] += 1
        self.adhesion_refractory_counter[
            self.adhesion_refractory_counter
            > self.adhesion_off_refractory_duration_steps
        ] = 0
        self.adhesion_counter[
            self.adhesion_counter > self.adhesion_off_duration_steps
        ] = 0
        return adhesion

    def render(self):
        """Call the ``render`` method to update the renderer. It should be
        called every iteration; the method will decide by itself whether
        action is required."""
        if self.render_mode == "headless":
            return None
        if self.curr_time < self._last_render_time + self._eff_render_interval:
            return None
        if self.render_mode == "saved":
            width, height = self.sim_params.render_window_size
            camera = self.sim_params.render_camera
            if self.sim_params.draw_adhesion:
                self._draw_adhesion()
            if self.sim_params.align_camera_with_gravity:
                self.rotate_camera()
            img = self.physics.render(width=width, height=height, camera_id=camera)
            if self.sim_params.draw_contacts:
                img = self._draw_contacts(img)
            if self.sim_params.draw_gravity:
                img = self._draw_gravity(img)

            self._frames.append(img.copy())
            self._last_render_time = self.curr_time
            return self._frames
        else:
            raise NotImplementedError

    def rotate_camera(self):
        # get camera
        cam = self.model.find("camera", self.sim_params.render_camera.split("/")[-1])
        cam = self.physics.bind(cam)
        # rotate the cam
        cam_matrix_base = getattr(cam, "xmat").copy()
        cam_matrix = self.camera_rot @ cam_matrix_base.reshape(3, 3)
        setattr(cam, "xmat", cam_matrix.flatten())

        return 0

    def _draw_adhesion(self):
        """Highlight the tarsal segments of the leg having adhesion"""
        if np.any(self._last_adhesion == 1):
            self.physics.named.model.geom_rgba[
                self.leg_adhesion_drawing_segments[self._last_adhesion == 1].flatten()
            ] = self.adhesion_rgba
        if np.any(self._last_adhesion == 0):
            self.physics.named.model.geom_rgba[
                self.leg_adhesion_drawing_segments[self._last_adhesion == 0].flatten()
            ] = self.base_rgba
        return

    def _draw_gravity(self, img: np.ndarray) -> np.ndarray:
        """Draw gravity as an arrow. The arrow is drown at the top right of the frame."""

        camera_matrix = self.dm_camera.matrix

        if self.sim_params.align_camera_with_gravity:
            arrow_start = self.last_fly_pos + self.camera_rot @ self.arrow_offset
        else:
            arrow_start = self.last_fly_pos + self.arrow_offset

        arrow_end = (
            arrow_start
            + self.physics.model.opt.gravity * self.sim_params.gravity_arrow_scaling
        )

        xyz_global = np.array([arrow_start, arrow_end]).T

        # Camera matrices multiply homogenous [x, y, z, 1] vectors.
        corners_homogeneous = np.ones((4, xyz_global.shape[1]), dtype=float)
        corners_homogeneous[:3, :] = xyz_global

        # Project world coordinates into pixel space. See:
        # https://en.wikipedia.org/wiki/3D_projection#Mathematical_formula
        xs, ys, s = camera_matrix @ corners_homogeneous

        # x and y are in the pixel coordinate system.
        x = np.rint(xs / s).astype(int)
        y = np.rint(ys / s).astype(int)

        img = img.astype(np.uint8)
        img = cv2.arrowedLine(img, (x[0], y[0]), (x[1], y[1]), self.gravity_rgba, 10)

        return img

    def _draw_contacts(self, img: np.ndarray) -> np.ndarray:
        """Draw contacts as arrow wich length is proportional to the force
        magnitude. The arrow is drown at the center of the body. It uses the
        camera matrix to transfer from the global space to the pixels space."""
        contact_forces = np.linalg.norm(self._last_contact_force, axis=0)
        contact_indexes = np.nonzero(
            contact_forces > self.sim_params.contact_threshold
        )[0]

        n_contacts = len(contact_indexes)
        # Build an array of start and end points for the force arrows
        if n_contacts > 0:
            if not self.sim_params.decompose_contacts:
                force_arrow_points = np.tile(
                    self._last_contact_pos[:, contact_indexes], (1, 2)
                ).squeeze()

                force_arrow_points[:, n_contacts:] += (
                    self._last_contact_force[:, contact_indexes]
                    * self.sim_params.force_arrow_scaling
                )
            else:
                force_arrow_points = np.tile(
                    self._last_contact_pos[:, contact_indexes], (1, 4)
                ).squeeze()
                for j in range(3):
                    force_arrow_points[
                        j, (j + 1) * n_contacts : (j + 2) * n_contacts
                    ] += (
                        self._last_contact_force[j, contact_indexes]
                        * self.sim_params.force_arrow_scaling
                    )

            camera_matrix = self.dm_camera.matrix

            # code sample from dm_control demo notebook
            xyz_global = force_arrow_points

            # Camera matrices multiply homogenous [x, y, z, 1] vectors.
            corners_homogeneous = np.ones((4, xyz_global.shape[1]), dtype=float)
            corners_homogeneous[:3, :] = xyz_global

            # Project world coordinates into pixel space. See:
            # https://en.wikipedia.org/wiki/3D_projection#Mathematical_formula
            xs, ys, s = camera_matrix @ corners_homogeneous

            # x and y are in the pixel coordinate system.
            x = np.rint(xs / s).astype(int)
            y = np.rint(ys / s).astype(int)

            img = img.astype(np.uint8)

            # Draw the contact forces
            for i in range(n_contacts):
                pts1 = [x[i], y[i]]
                if self.sim_params.decompose_contacts:
                    for j in range(3):
                        pts2 = np.array(
                            [x[i + (j + 1) * n_contacts], y[i + (j + 1) * n_contacts]]
                        )
<<<<<<< HEAD
                        if (
                            np.linalg.norm(
                                force_arrow_points[:, i]
                                - force_arrow_points[:, i + (j + 1) * n_contacts]
                            )
                            > self.sim_params.contact_threshold
                        ):
                            arrow_length = np.linalg.norm(pts2 - pts1)
                            if arrow_length > 1e-2:
                                r = self.sim_params.tip_length / arrow_length
                            else:
                                r = 1e-4

=======
                        if np.linalg.norm(
                            force_arrow_points[:, i]
                            - force_arrow_points[:, i + (j + 1) * n_contacts]
                        ) > max(1e-4, self.sim_params.contact_threshold):
                            r = self.sim_params.tip_length / np.linalg.norm(pts2 - pts1)
>>>>>>> 8f8789e7
                            img = cv2.arrowedLine(
                                img,
                                pts1,
                                pts2,
                                color=self.decompose_colors[j],
                                thickness=2,
                                tipLength=r,
                            )
                else:
                    pts2 = np.array([x[i + n_contacts], y[i + n_contacts]])
                    r = self.sim_params.tip_length / np.linalg.norm(pts2 - pts1)
                    img = cv2.arrowedLine(
                        img,
                        pts1,
                        pts2,
                        color=(255, 0, 0),
                        thickness=2,
                        tipLength=r,
                    )
        return img

    def _update_vision(self) -> np.ndarray:
        next_render_time = (
            self._last_vision_update_time + self._eff_visual_render_interval
        )
        if self.curr_time < next_render_time:
            self._vision_update_mask.append(False)
            return
        self._vision_update_mask.append(True)
        raw_visual_input = []
        ommatidia_readouts = []
        for geom in self._geoms_to_hide:
            self.physics.named.model.geom_rgba[f"Animat/{geom}"] = [0.5, 0.5, 0.5, 0]
        for side in ["L", "R"]:
            raw_img = self.physics.render(
                width=config.raw_img_width_px,
                height=config.raw_img_height_px,
                camera_id=f"Animat/{side}Eye_cam",
            )
            fish_img = vision.correct_fisheye(
                raw_img,
                config.fisheye_distortion_coefficient,
                config.fisheye_zoom,
                config.raw_img_height_px,
                config.raw_img_width_px,
            )
            readouts_per_eye = vision.raw_image_to_hex_pxls(
                np.ascontiguousarray(fish_img),
                vision.num_pixels_per_ommatidia,
                vision.ommatidia_id_map,
            )
            ommatidia_readouts.append(readouts_per_eye)
            raw_visual_input.append(fish_img)
        for geom in self._geoms_to_hide:
            self.physics.named.model.geom_rgba[f"Animat/{geom}"] = [0.5, 0.5, 0.5, 1]
        self.curr_visual_input = np.array(ommatidia_readouts)
        if self.sim_params.render_raw_vision:
            self.curr_raw_visual_input = np.array(raw_visual_input)
        self._last_vision_update_time = self.curr_time

    @property
    def vision_update_mask(self) -> np.ndarray:
        return np.array(self._vision_update_mask[1:])

    def get_observation(self) -> Tuple[ObsType, Dict[str, Any]]:
        """Get observation without stepping the physics simulation.

        Returns
        -------
        ObsType
            The observation as defined by the environment.
        """
        # joint sensors
        joint_obs = np.zeros((3, len(self.actuated_joints)))
        joint_sensordata = self.physics.bind(self.joint_sensors).sensordata
        for i, joint in enumerate(self.actuated_joints):
            base_idx = i * 5
            # pos and vel
            joint_obs[:2, i] = joint_sensordata[base_idx : base_idx + 2]
            # torque from pos/vel/motor actuators
            joint_obs[2, i] = joint_sensordata[base_idx + 2 : base_idx + 5].sum()
        joint_obs[2, :] *= 1e-9  # convert to N

<<<<<<< HEAD
=======
        if self.sim_params.enable_adhesion:
            self.last_refjnt_angvel = joint_obs[1, self.leglift_ref_jnt_id]

>>>>>>> 8f8789e7
        # fly position and orientation
        cart_pos = self.physics.bind(self.body_sensors[0]).sensordata
        cart_vel = self.physics.bind(self.body_sensors[1]).sensordata
        quat = self.physics.bind(self.body_sensors[2]).sensordata
        # ang_pos = transformations.quat_to_euler(quat)
        ang_pos = R.from_quat(quat).as_euler("xyz")  # explicitly use intrinsic
        ang_pos[0] *= -1  # flip roll??
        ang_vel = self.physics.bind(self.body_sensors[3]).sensordata
        fly_pos = np.array([cart_pos, cart_vel, ang_pos, ang_vel])

        if self.sim_params.draw_gravity:
            self.last_fly_pos = cart_pos

        # contact forces from crf_ext (first three componenents are rotational (torque ?))
        contact_forces = (
            self.physics.named.data.cfrc_ext[self.contact_sensor_placements][
                :, 3:
            ].copy()
        ).T
        if self.sim_params.enable_adhesion:
            self.last_refjnt_angvel = joint_obs[1, self.leglift_ref_jnt_id]

            # Adhesion inputs artificial force that are not "real"
            # We should remove them !
            # First find actuators that had such artificial force
            adhesion_bodies_contact_force = np.abs(
                np.sum(
                    contact_forces[:, self.adhesion_bodies_with_contact_sensors], axis=0
                )
            )
            active_adhesion = np.logical_and(
                self._last_adhesion > 0, adhesion_bodies_contact_force > 0.0
            )
            active_adhesion_actuators = self.adhesion_bodies_with_contact_sensors[
                active_adhesion
            ]

            if np.any(active_adhesion):
                # Force is injected only in the normal direction
                # The normal direction can be found in the mjcontact struct
                n_corrections = len(active_adhesion)
                n_corrected = 0
                active_adhesion_actuator_geomid = self.adhesion_actuator_geomid[
                    active_adhesion
                ]
                for contact in self.physics.data.contact:
                    id = np.where(active_adhesion_actuator_geomid == contact.geom1)
                    if len(id[0]) > 0:
                        normal = contact.frame[:3]
                        contact_forces[:, active_adhesion_actuators[id]] -= (
                            self.sim_params.adhesion_gain * normal
                        ).reshape(3, 1)
                        n_corrected += 1
                    id = np.where(active_adhesion_actuator_geomid == contact.geom2)
                    if len(id[0]) > 0:
                        normal = -contact.frame[:3]
                        contact_forces[:, active_adhesion_actuators[id]] -= (
                            self.sim_params.adhesion_gain * normal
                        ).reshape(3, 1)
                        n_corrected += 1

                    if n_corrected >= n_corrections:
                        break

        # if draw contacts same last contact forces and positiions
        if self.sim_params.draw_contacts:
            self._last_contact_force = contact_forces
            self._last_contact_pos = (
                self.physics.named.data.xpos[self.contact_sensor_placements].copy().T
            )

        # end effector position
        ee_pos = self.physics.bind(self.end_effector_sensors).sensordata.copy()

        obs = {
            "joints": joint_obs,
            "fly": fly_pos,
            "contact_forces": contact_forces,
            "end_effectors": ee_pos,
        }

        # olfaction
        if self.sim_params.enable_olfaction:
            antennae_pos = self.physics.bind(self.antennae_sensors).sensordata
            odor_intensity = self.arena.get_olfaction(antennae_pos.reshape(4, 3))
            obs["odor_intensity"] = odor_intensity

        # vision
        if self.sim_params.enable_vision:
            self._update_vision()
            obs["vision"] = self.curr_visual_input
            if self.sim_params.render_raw_vision:
                obs["raw_vision"] = self.curr_raw_visual_input

        return obs

    def get_reward(self):
        """Get the reward for the current state of the environment. This
        method always returns 0 unless extended by the user.

        Returns
        -------
        SupportsFloat
            The reward.
        """
        return 0

    def is_terminated(self):
        """Whether the episode has terminated due to factors that are
        defined within the Markov Decision Process (eg. task completion/
        failure, etc). This method always returns False unless extended by
        the user.

        Returns
        -------
        bool
            Whether the simulation is terminated.
        """
        return False

    def is_truncated(self):
        """Whether the episode has terminated due to factors beyond the
            Markov Decision Process (eg. time limit, etc). This method
            always returns False unless extended by the user.

        Returns
        -------
        bool
            Whether the simulation is truncated.
        """
        return False

    def get_info(self):
        """Any additional information that is not part of the observation.
        This method always returns an empty dictionary unless extended by
        the user.

        Returns
        -------
        Dict[str, Any]
            The dictionary containing additional information.
        """
        return {}

    def save_video(self, path: Path, stabilization_time=0.005):
        """Save rendered video since the beginning or the last ``reset()``,
        whichever is the latest. Only useful if ``render_mode`` is 'saved'.

        Parameters
        ----------
        path : Path
            Path to which the video should be saved.
        stabilization_time : float, optional
            Time (in seconds) to wait before starting to render the video.
            This might be wanted because it takes a few frames for the
            position controller to move the joints to the specified angles
            from the default, all-stretched position. By default 0.005s
        """
        if self.render_mode != "saved":
            logging.warning(
                'Render mode is not "saved"; no video will be '
                "saved despite `save_video()` call."
            )

        num_stab_frames = int(
            stabilization_time / self.timestep * self.sim_params.render_playspeed
        )

        Path(path).parent.mkdir(parents=True, exist_ok=True)
        logging.info(f"Saving video to {path}")
        with imageio.get_writer(path, fps=self.sim_params.render_fps) as writer:
            for frame in self._frames[num_stab_frames:]:
                writer.append_data(frame)

    def get_last_frame(self):
        """Get the last rendered frame. Only useful if ``render_mode`` is
        'saved'.
        Returns
        -------
        np.ndarray
            The last rendered frame.
        """

        return self._frames[-1]

    def get_COM(self):
        """Get the center of mass of the fly.
        (subtree com weighted by mass) STILL NEEDS TO BE TESTED MORE THOROUGHLY
        Returns
        -------
        np.ndarray
            The center of mass of the fly.
        """
        return np.average(
            self.physics.data.subtree_com, axis=0, weights=self.physics.data.crb[:, 0]
        )

    def get_energy(self):
        """Get the energy of the system (kinetic, potential). Need to activate
        the energy flag in the mujoco xml file.
        Returns
        -------
        np.ndarray
            The energy of the system (kinetic, potential).
        """
        if not self.model.option.flag.energy == "enable":
            raise ValueError("Energy flag not activated in the mujoco xml file. ")
        return self.data.energy

    def close(self):
        """Close the environment, save data, and release any resources."""
        if self.render_mode == "saved" and self.output_dir is not None:
            self.save_video(self.output_dir / "video.mp4")<|MERGE_RESOLUTION|>--- conflicted
+++ resolved
@@ -111,7 +111,6 @@
         concerned leg. By default False.
     adhesion_gain : float, optional
         The gain of the adhesion force. By default 40.
-<<<<<<< HEAD
     adhesion_off_duration: float, optional
         The duration of the adhesion off phase in seconds. By default 0.1.
         Used in the get_adheion_vector method. When the leg is predicted to swing
@@ -130,8 +129,6 @@
         Whether to align the camera with the gravity vector: When adding a
         slope the fly will appear to climb this slope. By default
         False.
-=======
->>>>>>> 8f8789e7
     """
 
     timestep: float = 0.0001
@@ -161,7 +158,6 @@
     vision_refresh_rate: int = 500
     enable_adhesion: bool = False
     adhesion_gain: float = 20
-<<<<<<< HEAD
     adhesion_off_duration: float = 0.02
     adhesion_off_refractory_duration: float = 0.05
     draw_adhesion: bool = False
@@ -174,16 +170,6 @@
     draw_gravity: bool = False
     gravity_arrow_scaling: float = 1e-4
     align_camera_with_gravity: bool = False
-=======
-    draw_adhesion: bool = False
-    draw_markers: bool = False
-    draw_contacts: bool = False
-    tip_length: float = 10  # number of pixels
-    decompose_contacts: bool = True
-    contact_threshold: float = 0.1
-    adhesion_duration = 0.02
-    adhesion_refractory_duration = 0.05
->>>>>>> 8f8789e7
 
 
 class NeuroMechFlyMuJoCo(gym.Env):
@@ -357,10 +343,6 @@
         self.last_tarsalseg_names = [
             f"{side}{pos}Tarsus5" for side in "LR" for pos in "FMH"
         ]
-<<<<<<< HEAD
-
-=======
->>>>>>> 8f8789e7
         if self.sim_params.draw_contacts and "cv2" not in sys.modules:
             logging.warning(
                 "Overriding `draw_contacts` to False because OpenCV is required "
@@ -380,19 +362,11 @@
 
         self.n_legs = 6
 
-<<<<<<< HEAD
         self.adhesion_off_duration_steps = int(
             self.sim_params.adhesion_off_duration / self.timestep
         )
         self.adhesion_off_refractory_duration_steps = int(
             self.sim_params.adhesion_off_refractory_duration / self.timestep
-=======
-        self.adhesion_duration_steps = int(
-            self.sim_params.adhesion_duration / self.timestep
-        )
-        self.adhesion_refractory_duration_steps = int(
-            self.sim_params.adhesion_refractory_duration / self.timestep
->>>>>>> 8f8789e7
         )
         self.adhesion_counter = np.zeros(self.n_legs)
         self.adhesion_refractory_counter = np.zeros(self.n_legs)
@@ -426,10 +400,6 @@
             self.sim_params.draw_adhesion = False
 
         if self.sim_params.draw_adhesion:
-<<<<<<< HEAD
-=======
-            self._last_adhesion = np.zeros(6)
->>>>>>> 8f8789e7
             self.leg_adhesion_drawing_segments = np.array(
                 [
                     [
@@ -522,7 +492,6 @@
         self.adhesion_actuators = self._add_adhesion_actuators(
             self.sim_params.adhesion_gain
         )
-<<<<<<< HEAD
         # Those need to be in the same order as the adhesion sensor
         # (due to comparison with the last adhesion_signal)
         self.adhesion_bodies_with_contact_sensors = np.array(
@@ -533,12 +502,8 @@
                 if contact_sensor + "_adhesion" in "Animat/" + adhesion_actuator.name
             ]
         )
-=======
->>>>>>> 8f8789e7
-
         # Set up physics and apply ad hoc changes to gravity, stiffness, and friction
         self.physics = mjcf.Physics.from_mjcf_model(self.arena_root)
-
         self.adhesion_actuator_geomid = np.array(
             [
                 self.physics.model.geom(
@@ -589,16 +554,8 @@
                 width=width,
                 height=height,
             )
-<<<<<<< HEAD
-        self.decompose_colors = [[255, 0, 0], [0, 255, 0], [0, 0, 255]]
-=======
+
             self.decompose_colors = [[255, 0, 0], [0, 255, 0], [0, 0, 255]]
-            if self.sim_params.contact_threshold < 1e-4:
-                logging.warning(
-                    "Low threshold values might lead to very long arrow tips "
-                    "(inconsistent with arrow length)."
-                )
->>>>>>> 8f8789e7
 
     def _configure_eyes(self):
         for name in ["LEye_cam", "REye_cam"]:
@@ -1255,12 +1212,7 @@
         self.physics.bind(self.actuators).ctrl = action["joints"]
         if self.sim_params.enable_adhesion:
             self.physics.bind(self.adhesion_actuators).ctrl = action["adhesion"]
-<<<<<<< HEAD
             self._last_adhesion = action["adhesion"]
-=======
-            if self.sim_params.draw_adhesion:
-                self._last_adhesion = action["adhesion"]
->>>>>>> 8f8789e7
         self.physics.step()
         self.curr_time += self.timestep
         observation = self.get_observation()
@@ -1451,7 +1403,6 @@
                         pts2 = np.array(
                             [x[i + (j + 1) * n_contacts], y[i + (j + 1) * n_contacts]]
                         )
-<<<<<<< HEAD
                         if (
                             np.linalg.norm(
                                 force_arrow_points[:, i]
@@ -1464,14 +1415,6 @@
                                 r = self.sim_params.tip_length / arrow_length
                             else:
                                 r = 1e-4
-
-=======
-                        if np.linalg.norm(
-                            force_arrow_points[:, i]
-                            - force_arrow_points[:, i + (j + 1) * n_contacts]
-                        ) > max(1e-4, self.sim_params.contact_threshold):
-                            r = self.sim_params.tip_length / np.linalg.norm(pts2 - pts1)
->>>>>>> 8f8789e7
                             img = cv2.arrowedLine(
                                 img,
                                 pts1,
@@ -1555,12 +1498,8 @@
             joint_obs[2, i] = joint_sensordata[base_idx + 2 : base_idx + 5].sum()
         joint_obs[2, :] *= 1e-9  # convert to N
 
-<<<<<<< HEAD
-=======
         if self.sim_params.enable_adhesion:
             self.last_refjnt_angvel = joint_obs[1, self.leglift_ref_jnt_id]
-
->>>>>>> 8f8789e7
         # fly position and orientation
         cart_pos = self.physics.bind(self.body_sensors[0]).sensordata
         cart_vel = self.physics.bind(self.body_sensors[1]).sensordata
