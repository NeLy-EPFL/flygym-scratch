import numpy as np
import yaml
import imageio
import copy
import logging
from typing import List, Tuple, Dict, Any, Optional
from pathlib import Path
from scipy.spatial.transform import Rotation as R

import gymnasium as gym
from gymnasium import spaces
from gymnasium.core import ObsType

try:
    import mujoco
    import dm_control
    from dm_control import mjcf
    from dm_control.utils import transformations
except ImportError:
    raise ImportError(
        "MuJoCo prerequisites not installed. Please install the prerequisites "
        "by running `pip install flygym[mujoco]` or "
        '`pip install -e ."[mujoco]"` if installing locally.'
    )

from flygym.terrain.mujoco_terrain import (
    FlatTerrain,
    GappedTerrain,
    ExtrudingBlocksTerrain,
    MixedComplexTerrain,
)
from flygym.util.data import mujoco_groundwalking_model_path
from flygym.util.data import default_pose_path, stretch_pose_path, zero_pose_path
from flygym.util.config import (
    all_leg_dofs,
    all_tarsi_collisions_geoms,
    all_legs_collisions_geoms,
    all_legs_collisions_geoms_no_coxa,
)

_init_pose_lookup = {
    "default": default_pose_path,
    "stretch": stretch_pose_path,
    "zero": zero_pose_path,
}
_collision_lookup = {
    "all": "all",
    "legs": all_legs_collisions_geoms,
    "legs-no-coxa": all_legs_collisions_geoms_no_coxa,
    "tarsi": all_tarsi_collisions_geoms,
    "none": [],
}
_default_terrain_config = {
<<<<<<< HEAD
    'flat': {
        'size': (50, 50),
        'friction': (1, 0.005, 0.0001),
        'fly_pos': (0, 0, 0.5),
        'fly_orient': (0, 1, 0, 0.1)
    },
    'gapped': {
        'x_range': (-10, 10),
        'y_range': (-10, 10),
        'friction': (1, 0.005, 0.0001),
        'gap_width': 0.2,
        'block_width': 1,
        'gap_depth': 2,
        'fly_pos': (0, 0, 0.6),
        'fly_orient': (0, 1, 0, 0.1)
    },
    'blocks': {
        'x_range': (-10, 10),
        'y_range': (-10, 10),
        'friction': (1, 0.005, 0.0001),
        'block_size': 1,
        'height_range': (0.3, 0.3),
        'rand_seed': 0,
        'fly_pos': (0, 0, 0.6),
        'fly_orient': (0, 1, 0, 0.1)
=======
    "flat": {
        "size": (50_000, 50_000),
        "friction": (1, 0.005, 0.0001),
        "fly_pos": (0, 0, 300),
        "fly_orient": (0, 1, 0, 0.1),
    },
    "gapped": {
        "x_range": (-10_000, 10_000),
        "y_range": (-10_000, 10_000),
        "friction": (1, 0.005, 0.0001),
        "gap_width": 200,
        "block_width": 1000,
        "gap_depth": 2000,
        "fly_pos": (0, 0, 600),
        "fly_orient": (0, 1, 0, 0.1),
    },
    "blocks": {
        "x_range": (-10_000, 10_000),
        "y_range": (-10_000, 10_000),
        "friction": (1, 0.005, 0.0001),
        "block_size": 1000,
        "height_range": (300, 300),
        "rand_seed": 0,
        "fly_pos": (0, 0, 600),
        "fly_orient": (0, 1, 0, 0.1),
>>>>>>> 95724df9
    },
    "mixed": {
        "x_range": (-10_000, 10_000),
        "y_range": (-10_000, 10_000),
        "friction": (1, 0.005, 0.0001),
        "gap_width": 200,
        "block_width": 1000,
        "gap_depth": 2000,
        "block_size": 1000,
        "height_range": (300, 300),
        "rand_seed": 0,
        "fly_pos": (0, 0, 600),
        "fly_orient": (0, 1, 0, 0.1),
    },
    "ball": {
        "radius": ...,
        "fly_pos": (0, 0, ...),
        "fly_orient": (0, 1, 0, ...),
    },
}
_default_physics_config = {
<<<<<<< HEAD
    'joint_stiffness': 0.05,
    'joint_damping': 0.06,
    'actuator_kp': 18.0,
    'tarsus_stiffness': 2.2,
    'tarsus_damping': 0.126,
    'friction': (1, 0.005, 0.0001),
    'gravity': (0, 0, -9.81e3),
=======
    "joint_stiffness": 2500,
    "friction": (1, 0.005, 0.0001),
    "gravity": (0, 0, -9.81e5),
>>>>>>> 95724df9
}
_default_render_config = {
    "saved": {
        "window_size": (640, 480),
        "playspeed": 1.0,
        "fps": 60,
        "camera": 1,
        "camera": "Animat/camera_left_top",
    },
    "headless": {},
}


class NeuroMechFlyMuJoCo(gym.Env):
    """A NeuroMechFly environment using MuJoCo as the physics engine.

    Attributes
    ----------
    render_mode : str
        The rendering mode. Can be 'headless' (no graphic rendering),
        'viewer' (display rendered images as the simulation takes
        place), or 'saved' (saving the rendered video to a file under
        ``output_dir`` at the end of the simulation).
    render_config : Dict[str, Any]
        Rendering configuration. Allowed parameters depend on the
        rendering mode (``render_mode``).
    actuated_joints : List[str]
        List of actuated joints.
    timestep : float
        Simulation timestep in seconds.
    output_dir : Path
        Directory to save simulation data.
    terrain : str
        The terrain type. Can be 'flat' or 'ball'.
    terrain_config : Dict[str, Any]
        Terrain configuration. Allowed parameters depend on the terrain
        type (``terrain``).
    physics_config : Dict[str, Any]
        Physics configuration (gravity, joint stiffness, etc).
    control : str
        The joint controller type. Can be 'position', 'velocity', or
        'torque'.
    init_pose : str
        Which initial pose to start the simulation from. Currently only
        'default' is implemented.
    action_space : Dict[str, gym.spaces.Box]
        Definition of the simulation's action space as a Gym
        environment.
    observation_space : Dict[str, gym.spaces.Box]
        Definition of the simulation's observation space as a Gym
        environment.
    model : dm_control.mjcf.RootElement
        The MuJoCo model.
    physics : dm_control.mujoco.Physics
        The MuJoCo physics simulation.
    actuators : Dict[str, dm_control.mjcf.Element]
        The MuJoCo actuators.
    joint_sensors : Dict[str, dm_control.mjcf.Element]
        The MuJoCo sensors on joint positions, velocities, and forces.
    body_sensors : Dict[str, dm_control.mjcf.Element]
        The MuJoCo sensors on thorax position and orientation.
    curr_time : float
        The (simulated) time elapsed since the last reset (in seconds).
    self_contact_pairs: List[dm_control.mjcf.Element]
        The MuJoCo geom pairs that can be in contact with each other
    self_contact_pair_names: List[str]
        The names of the MuJoCo geom pairs that can be in contact with
        each other
    floor_contact_pairs: List[dm_control.mjcf.Element]
        The MuJoCo geom pairs that can be in contact with the floor
    floor_contact_pair_names: List[str]
        The names of the MuJoCo geom pairs that can be in contact with
        the floor
    touch_sensors: List[dm_control.mjcf.Element]
        The MuJoCo touch sesnor used to conpute contact forces
    end_effector_sensors: List[dm_control.mjcf.Element]
        The set of position sensors on the end effectors

    """

    _metadata = {
        "render_modes": ["headless", "viewer", "saved"],
        "terrain": ["flat", "gapped", "blocks", "ball"],
        "control": ["position", "velocity", "torque"],
        "init_pose": ["default", "stretch", "zero"],
    }

    def __init__(
        self,
        render_mode: str = "saved",
        render_config: Dict[str, Any] = {},
        actuated_joints: List = all_leg_dofs,
        collision_tracked_geoms: List = all_tarsi_collisions_geoms,
        timestep: float = 0.0001,
        output_dir: Optional[Path] = None,
        terrain: str = "flat",
        terrain_config: Dict[str, Any] = {},
        physics_config: Dict[str, Any] = {},
        control: str = "position",
        init_pose: str = "default",
        floor_collisions_geoms: str = "legs",
        self_collisions_geoms: str = "legs",
    ) -> None:
        """Initialize a MuJoCo-based NeuroMechFly environment.

        Parameters
        ----------
        render_mode : str, optional
            The rendering mode. Can be 'headless' (no graphic rendering),
            'viewer' (display rendered images as the simulation takes
            place), or 'saved' (saving the rendered video to a file under
            ``output_dir`` at the end of the simulation). By default
            'saved'.
        render_config : Dict[str, Any], optional
            Rendering configuration. Allowed parameters depend on the
            rendering mode (``render_mode``). See :ref:`mujoco_config`
            for detailed options.
        actuated_joints : List, optional
            List of actuated joint DoFs, by default all leg DoFs
        timestep : float, optional
            Simulation timestep in seconds, by default 0.0001
        output_dir : Path, optional
            Directory to save simulation data (by default just the video,
            but you can extend this class to save additional data).
            If ``None``, no data will be saved. By default None
        terrain : str, optional
            The terrain type. Can be 'flat' or 'ball'. By default 'flat'
        terrain_config : Dict[str, Any], optional
            Terrain configuration. Allowed parameters depend on the
            terrain type. See :ref:`mujoco_config` for detailed options.
        physics_config : Dict[str, Any], optional
            Physics configuration (gravity, joint stiffness, etc). See
            :ref:`mujoco_config` for detailed options.
        control : str, optional
            The joint controller type. Can be 'position', 'velocity', or
            'torque'., by default 'position'
        init_pose : str, optional
            Which initial pose to start the simulation from. Currently only
            'default' is implemented.
        floor_collisions_geoms :str
            Which set of collisions should collide with the floor. Can be
            'all', 'legs', or 'tarsi'.
        self_collisions_geoms : str
            Which set of collisions should collide with each other. Can be
            'all', 'legs', 'legs-no-coxa', 'tarsi', or 'none'.
        """
        self.render_mode = render_mode
        self.render_config = copy.deepcopy(_default_render_config[render_mode])
        self.render_config.update(render_config)
        self.actuated_joints = actuated_joints
        self.collision_tracked_geoms = collision_tracked_geoms
        self.timestep = timestep
        if output_dir is not None:
            output_dir.mkdir(parents=True, exist_ok=True)
        self.output_dir = output_dir
        self.terrain = terrain
        self.terrain_config = copy.deepcopy(_default_terrain_config[terrain])
        self.terrain_config.update(terrain_config)
        self.physics_config = copy.deepcopy(_default_physics_config)
        self.physics_config.update(physics_config)
        self.control = control

        # Define action and observation spaces
        num_dofs = len(actuated_joints)
        bound = np.pi if control == "position" else np.inf
        self.action_space = {
            "joints": spaces.Box(low=-bound, high=bound, shape=(num_dofs,))
        }
        self.observation_space = {
            # joints: shape (3, num_dofs): (pos, vel, torque) of each DoF
            "joints": spaces.Box(low=-np.inf, high=np.inf, shape=(3, num_dofs)),
            # fly: shape (4, 3):
            # 0th row: x, y, z position of the fly in arena
            # 1st row: x, y, z velocity of the fly in arena
            # 2nd row: orientation of fly around x, y, z axes
            # 3rd row: rate of change of fly orientation
            "fly": spaces.Box(low=-np.inf, high=np.inf, shape=(4, 3)),
            # contact forces: readings of the touch contact sensors, one
            # placed for each of the ``collision_tracked_geoms``
            "contact_forces": spaces.Box(
                low=-np.inf, high=np.inf, shape=(len(collision_tracked_geoms),)
            ),
            # x, y, z positions of the end effectors (tarsus-5 segments)
            "end_effectors": spaces.Box(low=-np.inf, high=np.inf, shape=(3 * 6,)),
        }

        # Load NMF model
        self.model = mjcf.from_path(mujoco_groundwalking_model_path)
        self.model.option.timestep = timestep
        if init_pose not in self._metadata["init_pose"]:
            raise ValueError(f"Invalid init_pose: {init_pose}")
        with open(_init_pose_lookup[init_pose]) as f:
            init_pose = {
                k: np.deg2rad(v) for k, v in yaml.safe_load(f)["joints"].items()
            }
        self.init_pose = {k: v for k, v in init_pose.items() if k in actuated_joints}

        # Fix unactuated joints and define list of actuated joints
        # for joint in model.find_all('joint'):
        #     if joint.name not in actuated_joints:
        #         joint.type = 'fixed'

        self.actuators = [
            self.model.find("actuator", f"actuator_{control}_{joint}")
            for joint in actuated_joints
        ]

        for act in self.actuators:
            act.kp = self.physics_config['actuator_kp']

        # Add sensors
        self.joint_sensors = []
        for joint in actuated_joints:
            self.joint_sensors.extend(
                [
                    self.model.sensor.add(
                        "jointpos", name=f"jointpos_{joint}", joint=joint
                    ),
                    self.model.sensor.add(
                        "jointvel", name=f"jointvel_{joint}", joint=joint
                    ),
                    self.model.sensor.add(
                        "actuatorfrc",
                        name=f"actuatorfrc_position_{joint}",
                        actuator=f"actuator_position_{joint}",
                    ),
                    self.model.sensor.add(
                        "actuatorfrc",
                        name=f"actuatorfrc_velocity_{joint}",
                        actuator=f"actuator_velocity_{joint}",
                    ),
                    self.model.sensor.add(
                        "actuatorfrc",
                        name=f"actuatorfrc_motor_{joint}",
                        actuator=f"actuator_torque_{joint}",
                    ),
                ]
            )

        self.body_sensors = [
            self.model.sensor.add(
                "framepos", name="thorax_pos", objtype="body", objname="Thorax"
            ),
            self.model.sensor.add(
                "framelinvel", name="thorax_linvel", objtype="body", objname="Thorax"
            ),
            self.model.sensor.add(
                "framequat", name="thorax_quat", objtype="body", objname="Thorax"
            ),
            self.model.sensor.add(
                "frameangvel", name="thorax_angvel", objtype="body", objname="Thorax"
            ),
        ]

        self_collisions_geoms = _collision_lookup[self_collisions_geoms]
        if self_collisions_geoms == "all":
            self_collisions_geoms = []
            for geom in self.model.find_all("geom"):
                if "collision" in geom.name:
                    self_collisions_geoms.append(geom.name)

        self.self_contact_pairs = []
        self.self_contact_pairs_names = []

        for geom1 in self_collisions_geoms:
            for geom2 in self_collisions_geoms:
                is_duplicate = f"{geom1}_{geom2}" in self.self_contact_pairs_names
                if geom1 != geom2 and not is_duplicate:
                    # Do not add contact if the parent bodies have a child parent relationship
                    body1 = self.model.find("geom", geom1).parent
                    body2 = self.model.find("geom", geom2).parent
                    body1_children = [
                        child.name
                        for child in body1.all_children()
                        if child.tag == "body"
                    ]
                    body2_children = [
                        child.name
                        for child in body2.all_children()
                        if child.tag == "body"
                    ]

                    if not (
                        body1.name == body2.name
                        or body1.name in body2_children
                        or body2.name in body1_children
                        or body1.name in body2.parent.name
                        or body2.name in body1.parent.name
                    ):
                        contact_pair = self.model.contact.add(
                            "pair",
                            name=f"{geom1}_{geom2}",
                            geom1=geom1,
                            geom2=geom2,
                            solref="-1000000 -10000",
                            margin=0.0,
                        )
                        self.self_contact_pairs.append(contact_pair)
                        self.self_contact_pairs_names.append(f"{geom1}_{geom2}")

        self.end_effector_sensors = []
        self.end_effector_names = []
        for body in self.model.find_all("body"):
            if "Tarsus5" in body.name:
                self.end_effector_names.append(body.name)
                end_effector_sensor = self.model.sensor.add(
                    "framepos",
                    name=f"{body.name}_pos",
                    objtype="body",
                    objname=body.name,
                )
                self.end_effector_sensors.append(end_effector_sensor)

        ## Add sites and touch sensors
        self.touch_sensors = []

        for tracked_geom in collision_tracked_geoms:
            geom = self.model.find("geom", tracked_geom)
            body = geom.parent
            site = body.add(
                "site",
                name=f"site_{geom.name}",
                size=np.ones(3) * 1000,
                pos=geom.pos,
                quat=geom.quat,
                type="sphere",
                group=3,
            )
            touch_sensor = self.model.sensor.add(
                "touch", name=f"touch_{geom.name}", site=site.name
            )
            self.touch_sensors.append(touch_sensor)

        # Add arena and put fly in it
        if terrain == "flat":
            my_terrain = FlatTerrain(
                size=self.terrain_config["size"],
                friction=self.terrain_config["friction"],
            )
            my_terrain.spawn_entity(
                self.model,
                rel_pos=self.terrain_config["fly_pos"],
                rel_angle=self.terrain_config["fly_orient"],
            )
            arena = my_terrain.arena
        elif terrain == "gapped":
            my_terrain = GappedTerrain(
                x_range=self.terrain_config["x_range"],
                y_range=self.terrain_config["y_range"],
                gap_width=self.terrain_config["gap_width"],
                block_width=self.terrain_config["block_width"],
                gap_depth=self.terrain_config["gap_depth"],
                friction=self.terrain_config["friction"],
            )
            my_terrain.spawn_entity(
                self.model,
                rel_pos=self.terrain_config["fly_pos"],
                rel_angle=self.terrain_config["fly_orient"],
            )
            arena = my_terrain.arena
        elif terrain == "blocks":
            my_terrain = ExtrudingBlocksTerrain(
                x_range=self.terrain_config["x_range"],
                y_range=self.terrain_config["y_range"],
                block_size=self.terrain_config["block_size"],
                height_range=self.terrain_config["height_range"],
                rand_seed=self.terrain_config["rand_seed"],
                friction=self.terrain_config["friction"],
            )
            my_terrain.spawn_entity(
                self.model,
                rel_pos=self.terrain_config["fly_pos"],
                rel_angle=self.terrain_config["fly_orient"],
            )
            arena = my_terrain.arena
        elif terrain == "mixed":
            my_terrain = MixedComplexTerrain(
                gap_width=self.terrain_config["gap_width"],
                block_width=self.terrain_config["block_width"],
                gap_depth=self.terrain_config["gap_depth"],
                block_size=self.terrain_config["block_size"],
                height_range=self.terrain_config["height_range"],
                rand_seed=self.terrain_config["rand_seed"],
                friction=self.terrain_config["friction"],
            )
            my_terrain.spawn_entity(
                self.model,
                rel_pos=self.terrain_config["fly_pos"],
                rel_angle=self.terrain_config["fly_orient"],
            )
            arena = my_terrain.arena

        else:
            raise NotImplementedError(f"Terrain type {terrain} not implemented")

        # Add collision between the ground and the fly
        floor_collisions_geoms = _collision_lookup[floor_collisions_geoms]

        self.floor_contact_pairs = []
        self.floor_contact_pairs_names = []
        ground_id = 0

        if floor_collisions_geoms == "all":
            floor_collisions_geoms = []
            for geom in self.model.find_all("geom"):
                if "collision" in geom.name:
                    floor_collisions_geoms.append(geom.name)

        for geom in arena.find_all("geom"):
            is_ground = geom.name is None or not (
                "visual" in geom.name or "collision" in geom.name
            )
            for animat_geom_name in floor_collisions_geoms:
                if is_ground:
                    if geom.name is None:
                        geom.name = f"groundblock_{ground_id}"
                        ground_id += 1

                    floor_contact_pair = arena.contact.add(
                        "pair",
                        name=f"{geom.name}_{animat_geom_name}",
                        geom1=f"Animat/{animat_geom_name}",
                        geom2=f"{geom.name}",
                        solref="-1000000 -10000",
                        margin=0.0,
                        friction=np.repeat(
                            np.mean(
                                [
                                    self.physics_config["friction"],
                                    self.terrain_config["friction"],
                                ],
                                axis=0,
                            ),
                            (2, 1, 2),
                        ),
                    )
                    self.floor_contact_pairs.append(floor_contact_pair)
                    self.floor_contact_pairs_names.append(
                        f"{geom.name}_{animat_geom_name}"
                    )

        arena.option.timestep = timestep
        self.physics = mjcf.Physics.from_mjcf_model(arena)
        self.curr_time = 0
        self._last_render_time = -np.inf
        if render_mode != "headless":
            self._eff_render_interval = (
                self.render_config["playspeed"] / self.render_config["fps"]
            )
        self._frames = []
        self._frame_count = 0

        # Ad hoc changes to gravity, stiffness, and friction
        for geom in [geom.name for geom in arena.find_all("geom")]:
            if "collision" in geom:
                self.physics.model.geom(
                    f"Animat/{geom}"
                ).friction = self.physics_config["friction"]

        for joint in self.actuated_joints:
            if joint is not None:
<<<<<<< HEAD
                self.physics.model.joint(f'Animat/{joint}').stiffness = \
                    self.physics_config['joint_stiffness']
                self.physics.model.joint(f'Animat/{joint}').damping = \
                    self.physics_config['joint_damping']
=======
                self.physics.model.joint(
                    f"Animat/{joint}"
                ).stiffness = self.physics_config["joint_stiffness"]
>>>>>>> 95724df9

        self.physics.model.opt.gravity = self.physics_config["gravity"]

        # set complaint tarsus
<<<<<<< HEAD
        all_joints = [joint.name for joint in arena.find_all('joint')]
        self._set_compliant_Tarsus(all_joints)
=======
        all_joints = [joint.name for joint in arena.find_all("joint")]
        self._set_compliant_Tarsus(all_joints, stiff=3.5e5, damping=100)
>>>>>>> 95724df9
        # set init pose
        self._set_init_pose(self.init_pose)
    def _set_init_pose(self, init_pose: Dict[str, float]):
        with self.physics.reset_context():
            for i in range(len(self.actuated_joints)):
                if (self.actuators[i].joint.name in self.actuated_joints) and (
                    self.actuators[i].joint.name in init_pose
                ):
                    angle_0 = init_pose[self.actuators[i].joint.name]
                    self.physics.named.data.qpos[
                        f"Animat/{self.actuators[i].joint.name}"
                    ] = angle_0

<<<<<<< HEAD
    def _set_compliant_Tarsus(self,
                              all_joints: List):
=======
    def _set_compliant_Tarsus(
        self, all_joints: List, stiff: float = 0.0, damping: float = 100
    ):
>>>>>>> 95724df9
        """Set the Tarsus2/3/4/5 to be compliant by setting the
        stifness and damping to a low value"""
        for joint in all_joints:
            if joint is None:
                continue
<<<<<<< HEAD
            if ('Tarsus' in joint) and (not 'Tarsus1' in joint):
                self.physics.model.joint(f'Animat/{joint}'
                                         ).stiffness = \
                    self.physics_config["tarsus_stiffness"]
                self.physics.model.joint(f'Animat/{joint}'
                                         ).damping = \
                    self.physics_config["tarsus_damping"]
=======
            if ("Tarsus" in joint) and (not "Tarsus1" in joint):
                self.physics.model.joint(f"Animat/{joint}").stiffness = stiff
                # self.physics.model.joint(f'Animat/{joint}').springref = 0.0
                self.physics.model.joint(f"Animat/{joint}").damping = damping
>>>>>>> 95724df9

        self.physics.reset()

    def set_output_dir(self, output_dir: str):
        """Set the output directory for the environment.
        Allows the user to change the output directory after the
        environment has been initialized. If the directory does not
        exist, it will be created.
        Parameters
        ----------
        output_dir : str
            The output directory.
        """
        output_dir = Path.cwd() / output_dir
        output_dir.mkdir(parents=True, exist_ok=True)
        self.output_dir = output_dir

    def reset(self) -> Tuple[ObsType, Dict[str, Any]]:
        """Reset the Gym environment.

        Returns
        -------
        ObsType
            The observation as defined by the environment.
        Dict[str, Any]
            Any additional information that is not part of the
            observation. This is an empty dictionary by default but
            the user can override this method to return additional
            information.
        """
        self.physics.reset()
        self.curr_time = 0
        self._set_init_pose(self.init_pose)
        self._frames = []
        self._last_render_time = -np.inf
        return self.get_observation(), self._get_info()

    def step(self, action: ObsType) -> Tuple[ObsType, float, bool, Dict[str, Any]]:
        """Step the Gym environment.

        Parameters
        ----------
        action : ObsType
            Action dictionary as defined by the environment's
            action space.

        Returns
        -------
        ObsType
            The observation as defined by the environment.
        Dict[str, Any]
            Any additional information that is not part of the
            observation. This is an empty dictionary by default but
            the user can override this method to return additional
            information.
        """
        self.physics.bind(self.actuators).ctrl = action["joints"]
        self.physics.step()
        self.curr_time += self.timestep
        return self.get_observation(), self._get_info()

    def render(self):
        """Call the ``render`` method to update the renderer. It should
        be called every iteration; the method will decide by itself
        whether action is required."""
        if self.render_mode == "headless":
            return
        if self.curr_time < self._last_render_time + self._eff_render_interval:
            return
        if self.render_mode == "saved":
            width, height = self.render_config["window_size"]
            camera = self.render_config["camera"]
            img = self.physics.render(width=width, height=height, camera_id=camera)
            self._frames.append(img.copy())
            self._last_render_time = self.curr_time
        else:
            raise NotImplementedError

    def _get_observation(self) -> Tuple[ObsType, Dict[str, Any]]:
        logging.warning(
            "[DeprecationWarning] `_get_observation` is no longer intended "
            "for internal use only; use `get_observation` instead in the "
            "future."
        )
        return self.get_observation()

    def get_observation(self) -> Tuple[ObsType, Dict[str, Any]]:
        """Get observation without stepping the physics simulation.

        Returns
        -------
        ObsType
            The observation as defined by the environment.
        """
        # joint sensors
        joint_obs = np.zeros((3, len(self.actuated_joints)))
        joint_sensordata = self.physics.bind(self.joint_sensors).sensordata
        for i, joint in enumerate(self.actuated_joints):
            base_idx = i * 5
            # pos and vel
            joint_obs[:2, i] = joint_sensordata[base_idx : base_idx + 2]
            # torque from pos/vel/motor actuators
            joint_obs[2, i] = joint_sensordata[base_idx + 2 : base_idx + 5].sum()
        joint_obs[2, :] *= 1e-9  # convert to N

        # fly position and orientation
        cart_pos = self.physics.bind(self.body_sensors[0]).sensordata
        cart_vel = self.physics.bind(self.body_sensors[1]).sensordata
        quat = self.physics.bind(self.body_sensors[2]).sensordata
        # ang_pos = transformations.quat_to_euler(quat)
        ang_pos = R.from_quat(quat).as_euler("xyz")  # explicitly use intrinsic
        ang_pos[0] *= -1  # flip roll??
        ang_vel = self.physics.bind(self.body_sensors[3]).sensordata
        fly_pos = np.array([cart_pos, cart_vel, ang_pos, ang_vel])

        # tarsi contact forces
        touch_sensordata = np.array(self.physics.bind(self.touch_sensors).sensordata)

        # end effector position
        ee_pos = self.physics.bind(self.end_effector_sensors).sensordata

        return {
            "joints": joint_obs,
            "fly": fly_pos,
            "contact_forces": touch_sensordata,
            "end_effectors": ee_pos,
        }

    def _get_info(self):
        return {}

    def save_video(self, path: Path):
        """Save rendered video since the beginning or the last
        ``reset()``, whichever is the latest.
        Only useful if ``render_mode`` is 'saved'.

        Parameters
        ----------
        path : Path
            Path to which the video should be saved.
        """
        if self.render_mode != "saved":
            logging.warning(
                'Render mode is not "saved"; no video will be '
                "saved despite `save_video()` call."
            )

        Path(path).parent.mkdir(parents=True, exist_ok=True)
<<<<<<< HEAD
        logging.info(f'Saving video to {path}')
        assert len(self._frames) > 0, 'No frames to save'

        with imageio.get_writer(path, fps=self.render_config['fps']) as writer:
=======
        logging.info(f"Saving video to {path}")
        with imageio.get_writer(path, fps=self.render_config["fps"]) as writer:
>>>>>>> 95724df9
            for frame in self._frames:
                writer.append_data(frame)

    def close(self):
        """Close the environment, save data, and release any resources."""
        if self.render_mode == "saved" and self.output_dir is not None:
            self.save_video(self.output_dir / "video.mp4")<|MERGE_RESOLUTION|>--- conflicted
+++ resolved
@@ -51,7 +51,6 @@
     "none": [],
 }
 _default_terrain_config = {
-<<<<<<< HEAD
     'flat': {
         'size': (50, 50),
         'friction': (1, 0.005, 0.0001),
@@ -77,33 +76,6 @@
         'rand_seed': 0,
         'fly_pos': (0, 0, 0.6),
         'fly_orient': (0, 1, 0, 0.1)
-=======
-    "flat": {
-        "size": (50_000, 50_000),
-        "friction": (1, 0.005, 0.0001),
-        "fly_pos": (0, 0, 300),
-        "fly_orient": (0, 1, 0, 0.1),
-    },
-    "gapped": {
-        "x_range": (-10_000, 10_000),
-        "y_range": (-10_000, 10_000),
-        "friction": (1, 0.005, 0.0001),
-        "gap_width": 200,
-        "block_width": 1000,
-        "gap_depth": 2000,
-        "fly_pos": (0, 0, 600),
-        "fly_orient": (0, 1, 0, 0.1),
-    },
-    "blocks": {
-        "x_range": (-10_000, 10_000),
-        "y_range": (-10_000, 10_000),
-        "friction": (1, 0.005, 0.0001),
-        "block_size": 1000,
-        "height_range": (300, 300),
-        "rand_seed": 0,
-        "fly_pos": (0, 0, 600),
-        "fly_orient": (0, 1, 0, 0.1),
->>>>>>> 95724df9
     },
     "mixed": {
         "x_range": (-10_000, 10_000),
@@ -125,7 +97,6 @@
     },
 }
 _default_physics_config = {
-<<<<<<< HEAD
     'joint_stiffness': 0.05,
     'joint_damping': 0.06,
     'actuator_kp': 18.0,
@@ -133,11 +104,7 @@
     'tarsus_damping': 0.126,
     'friction': (1, 0.005, 0.0001),
     'gravity': (0, 0, -9.81e3),
-=======
-    "joint_stiffness": 2500,
-    "friction": (1, 0.005, 0.0001),
-    "gravity": (0, 0, -9.81e5),
->>>>>>> 95724df9
+
 }
 _default_render_config = {
     "saved": {
@@ -599,27 +566,18 @@
 
         for joint in self.actuated_joints:
             if joint is not None:
-<<<<<<< HEAD
                 self.physics.model.joint(f'Animat/{joint}').stiffness = \
                     self.physics_config['joint_stiffness']
                 self.physics.model.joint(f'Animat/{joint}').damping = \
                     self.physics_config['joint_damping']
-=======
-                self.physics.model.joint(
-                    f"Animat/{joint}"
-                ).stiffness = self.physics_config["joint_stiffness"]
->>>>>>> 95724df9
+
 
         self.physics.model.opt.gravity = self.physics_config["gravity"]
 
         # set complaint tarsus
-<<<<<<< HEAD
         all_joints = [joint.name for joint in arena.find_all('joint')]
         self._set_compliant_Tarsus(all_joints)
-=======
-        all_joints = [joint.name for joint in arena.find_all("joint")]
-        self._set_compliant_Tarsus(all_joints, stiff=3.5e5, damping=100)
->>>>>>> 95724df9
+        
         # set init pose
         self._set_init_pose(self.init_pose)
     def _set_init_pose(self, init_pose: Dict[str, float]):
@@ -633,20 +591,13 @@
                         f"Animat/{self.actuators[i].joint.name}"
                     ] = angle_0
 
-<<<<<<< HEAD
     def _set_compliant_Tarsus(self,
                               all_joints: List):
-=======
-    def _set_compliant_Tarsus(
-        self, all_joints: List, stiff: float = 0.0, damping: float = 100
-    ):
->>>>>>> 95724df9
         """Set the Tarsus2/3/4/5 to be compliant by setting the
         stifness and damping to a low value"""
         for joint in all_joints:
             if joint is None:
                 continue
-<<<<<<< HEAD
             if ('Tarsus' in joint) and (not 'Tarsus1' in joint):
                 self.physics.model.joint(f'Animat/{joint}'
                                          ).stiffness = \
@@ -654,12 +605,6 @@
                 self.physics.model.joint(f'Animat/{joint}'
                                          ).damping = \
                     self.physics_config["tarsus_damping"]
-=======
-            if ("Tarsus" in joint) and (not "Tarsus1" in joint):
-                self.physics.model.joint(f"Animat/{joint}").stiffness = stiff
-                # self.physics.model.joint(f'Animat/{joint}').springref = 0.0
-                self.physics.model.joint(f"Animat/{joint}").damping = damping
->>>>>>> 95724df9
 
         self.physics.reset()
 
@@ -808,15 +753,8 @@
             )
 
         Path(path).parent.mkdir(parents=True, exist_ok=True)
-<<<<<<< HEAD
-        logging.info(f'Saving video to {path}')
-        assert len(self._frames) > 0, 'No frames to save'
-
-        with imageio.get_writer(path, fps=self.render_config['fps']) as writer:
-=======
         logging.info(f"Saving video to {path}")
         with imageio.get_writer(path, fps=self.render_config["fps"]) as writer:
->>>>>>> 95724df9
             for frame in self._frames:
                 writer.append_data(frame)
 
