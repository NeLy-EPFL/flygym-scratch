import numpy as np
import imageio
import logging
import sys
from typing import List, Tuple, Dict, Any, Optional, SupportsFloat, Union
from pathlib import Path
from dataclasses import dataclass
from scipy.spatial.transform import Rotation as R

import gymnasium as gym
from gymnasium import spaces
from gymnasium.core import ObsType

try:
    import mujoco
    import dm_control
    from dm_control import mjcf
    from dm_control.utils import transformations
except ImportError:
    raise ImportError(
        "MuJoCo prerequisites not installed. Please install the prerequisites "
        "by running `pip install flygym[mujoco]` or "
        '`pip install -e ."[mujoco]"` if installing locally.'
    )
try:
    import cv2
except ImportError:
    pass

from flygym.arena import BaseArena
from flygym.arena.mujoco_arena import FlatTerrain
from flygym.state import BaseState, stretched_pose
from flygym.util.vision import (
    raw_image_to_hex_pxls,
    hex_pxls_to_human_readable,
    ommatidia_id_map,
    num_pixels_per_ommatidia,
)
from flygym.util.data import mujoco_groundwalking_model_path
from flygym.util.config import (
    all_leg_dofs,
    all_tarsi_links,
    get_collision_geoms,
    colors,
    fovy_per_eye,
    raw_img_height_px,
    raw_img_width_px,
    sensor_positions,
)


@dataclass
class MuJoCoParameters:
    """Parameters of the MuJoCo simulation.

    Attributes
    ----------
    timestep : float
        Simulation timestep in seconds.
    joint_stiffness : float, optional
        Stiffness of actuated joints, by default 0.05.
    joint_damping : float, optional
        Damping coefficient of actuated joints, by default 0.06.
    actuator_kp : float, optional
        Position gain of the actuators, by default 18.0.
    tarsus_stiffness : float, optional
        Stiffness of the passive, compliant tarsus joints, by default 2.2.
    tarsus_damping : float, optional
        Damping coefficient of the passive, compliant tarsus joints, by
        default 0.126.
    friction : float, optional
        Sliding, torsional, and rolling friction coefficients, by default
        (1, 0.005, 0.0001)
    gravity : Tuple[float, float, float], optional
        Gravity in (x, y, z) axes, by default (0., 0., -9.81e3). Note that
        the gravity is -9.81 * 1000 due to the scaling of the model.
    enable_olfaction : bool, optional
        Whether to enable olfaction, by default False.
    enable_vision : bool, optional
        Whether to enable vision, by default False.
    render_raw_vision : bool, optional
        If ``enable_vision`` is True, whether to render the raw vision
        (raw pixel values before binning by ommatidia), by default False.
    render_mode : str, optional
        The rendering mode. Can be "saved" or "headless", by default
        "saved".
    render_window_size : Tuple[int, int], optional
        Size of the rendered images in pixels, by default (640, 480).
    render_playspeed : SupportsFloat, optional
        Play speed of the rendered video, by default 1.0.
    render_fps : int, optional
        FPS of the rendered video when played at ``render_playspeed``, by
        default 60.
    render_camera : str, optional
        The camera that will be used for rendering, by default
        "Animat/camera_left_top".
    vision_refresh_rate : int, optional
        The rate at which the vision sensor is updated, in Hz, by default
        500.
    """

    timestep: float = 0.0001
    joint_stiffness: float = 0.05
    joint_damping: float = 0.06
    actuator_kp: float = 18.0
    tarsus_stiffness: float = 2.2
    tarsus_damping: float = 0.126
    friction: float = (1.0, 0.005, 0.0001)
    gravity: Tuple[float, float, float] = (0.0, 0.0, -9.81e3)
    enable_olfaction: bool = False
    enable_vision: bool = False
    render_raw_vision: bool = False
    render_mode: str = "saved"
    render_window_size: Tuple[int, int] = (640, 480)
    render_playspeed: float = 1.0
    render_fps: int = 60
    render_camera: str = "Animat/camera_left"
    vision_refresh_rate: int = 500


class NeuroMechFlyMuJoCo(gym.Env):
    """A NeuroMechFly environment using MuJoCo as the physics engine.

    Attributes
    ----------
    sim_params : flygym.envs.nmf_mujoco.MuJoCoParameters
        Parameters of the MuJoCo simulation.
    actuated_joints : List[str]
        List of names of actuated joints.
    contact_sensor_placements : List[str]
        List of body parts where contact sensors are placed.
    timestep: float
        Simulation timestep in seconds.
    output_dir : Path
        Directory to save simulation data.
    arena : flygym.arena.BaseWorld
        The arena in which the robot is placed.
    spawn_pos : Tuple[froot_elementloat, float, float], optional
        The (x, y, z) position in the arena defining where the fly will
        be spawn.
    spawn_orient : Tuple[float, float, float, float], optional
        The spawn orientation of the fly, in the "axisangle" format
        (x, y, z, a) where x, y, z define the rotation axis and a
        defines the angle of rotation.
    control : str
        The joint controller type. Can be "position", "velocity", or
        "torque".
    init_pose : flygym.state.BaseState
        Which initial pose to start the simulation from.
    render_mode : str
        The rendering mode. Can be "saved" or "headless".
    end_effector_names : List[str]
        List of names of end effectors; matches the order of end effector
        sensor readings.
    floor_collisions : List[str]
        List of body parts that can collide with the floor.
    self_collisions : List[str]
        List of body parts that can collide with each other.
    action_space : gymnasium.core.ObsType
        Definition of the simulation's action space as a Gym environment.
    observation_space : gymnasium.core.ObsType
        Definition of the simulation's observation space as a Gym
        environment.
    actuators : List[dm_control.mjcf.Element]
        The MuJoCo actuators.
    model : dm_control.mjcf.RootElement
        The MuJoCo model.
    arena_root = dm_control.mjcf.RootElement
        The root element of the arena.
    floor_contacts : List[dm_control.mjcf.Element]
        The MuJoCo geom pairs that can collide with the floor.
    floor_contact_names : List[str]
        The names of the MuJoCo geom pairs that can collide with the floor.
    self_contacts : List[dm_control.mjcf.Element]
        The MuJoCo geom pairs within the fly model that can collide with
        each other.
    self_contact_names : List[str]
        The names of MuJoCo geom pairs within the fly model that can
        collide with each other.
    joint_sensors : List[dm_control.mjcf.Element]
        The MuJoCo sensors on joint positions, velocities, and forces.
    body_sensors : List[dm_control.mjcf.Element]
        The MuJoCo sensors on the root (thorax) position and orientation.
    end_effector_sensors : List[dm_control.mjcf.Element]
        The position sensors on the end effectors.
    physics: dm_control.mjcf.Physics
        The MuJoCo Physics object built from the arena's MJCF model with
        the fly in it.
    curr_time : float
        The (simulated) time elapsed since the last reset (in seconds).
    curr_visual_input : np.ndarray
        The current visual input from the fly's eyes. This is our
        simulation of what the fly might see through its compound eyes.
        It is a (2, N, 2) array where the first dimension is for the left
        and right eyes, the second dimension is for the N ommatidia, and
        the third dimension is for the two channels.
    curr_raw_visual_input : np.ndarray
        The current raw visual input from the fly's eyes. This is the raw
        camera reading before we simulate what the fly actually sees with
        its compound eyes. It is a (2, H, W, 3) array where the first
        dimension is for the left and right eyes, and the remaining
        dimensions are for the RGB image.
    vision_update_mask : np.ndarray
        The refresh frequency of the visual system is often loser than the
        same as the physics simulation time step. This 1D mask, whose
        size is the same as the number of simulation time steps, indicates
        in which time steps the visual inputs have been refreshed. In other
        words, the visual input frames where this mask is False are
        repititions of the previous updated visual input frames.
    antennae_sensors : Union[None, List[dm_control.mjcf.Element], None]
        If olfaction is enabled, this is a list of the MuJoCo sensors on
        the antenna positions.
    """

    def __init__(
        self,
        sim_params: MuJoCoParameters = None,
        actuated_joints: List = all_leg_dofs,
        contact_sensor_placements: List = all_tarsi_links,
        output_dir: Optional[Path] = None,
        arena: BaseArena = None,
        spawn_pos: Tuple[float, float, float] = (0.0, 0.0, 0.5),
        spawn_orient: Tuple[float, float, float, float] = (0.0, 1.0, 0.0, 0.1),
        control: str = "position",
        init_pose: BaseState = stretched_pose,
        floor_collisions: Union[str, List[str]] = "legs",
        self_collisions: Union[str, List[str]] = "legs",
<<<<<<< HEAD
        draw_markers: bool = False,
=======
        draw_contacts: bool = False,
        decompose_contacts: bool = True,
        contact_threshold: float = 0.1,
        tip_length: float = 10,  # number of pixels
>>>>>>> 4fceec2b
    ) -> None:
        """Initialize a NeuroMechFlyMuJoCo environment.

        Parameters
        ----------
        sim_params : MuJoCoParameters, optional
            Parameters of the MuJoCo simulation. Default parameters of
            ``MuJoCoParameters`` will be used if not specified.
        actuated_joints : List, optional
            List of actuated joint DoFs, by default all leg DoFs.
        contact_sensor_placements : List, optional
            List of geometries on each leg where a contact sensor should be
            placed. By default all tarsi.
        output_dir : Path, optional
            Directory to save simulation data. If ``None``, no data will be
            saved. By default None.
        arena : BaseWorld, optional
            The arena in which the robot is placed. ``FlatTerrain`` will be
            used if not specified.
        spawn_pos : Tuple[froot_elementloat, float, float], optional
            The (x, y, z) position in the arena defining where the fly will
            be spawn, by default (0., 0., 300.).
        spawn_orient : Tuple[float, float, float, float], optional
            The spawn orientation of the fly, in the "axisangle" format
            (x, y, z, a) where x, y, z define the rotation axis and a
            defines the angle of rotation, by default (0., 1., 0., 0.1).
        control : str, optional
            The joint controller type. Can be "position", "velocity", or
            "torque", by default "position".
        init_pose : BaseState, optional
            Which initial pose to start the simulation from. By default
            "stretched" kinematic pose with all legs fully stretched.
        floor_collisions :str
            Which set of collisions should collide with the floor. Can be
            "all", "legs", "tarsi" or a list of body names. By default
            "legs".
        self_collisions : str
            Which set of collisions should collide with each other. Can be
            "all", "legs", "legs-no-coxa", "tarsi", "none", or a list of
            body names. By default "legs".
        draw_contacts : bool, optional
            Whether to draw contacts in the simulation. By default False.
        decompose_contacts : bool, optional
            Wheter to decompose the contact forces into normal and tangential
        contact_threshold : float, optional
            The threshold for contact detection. By default 0.1.
        tip_length : float, optional
            The length of the contact force arrows in pixels. By default 10.
        """
        from time import time

        st = time()
        if sim_params is None:
            sim_params = MuJoCoParameters()
        if arena is None:
            arena = FlatTerrain()
        self.sim_params = sim_params
        self.actuated_joints = actuated_joints
        self.contact_sensor_placements = contact_sensor_placements
        self.timestep = sim_params.timestep
        if output_dir is not None:
            output_dir.mkdir(parents=True, exist_ok=True)
        self.output_dir = output_dir
        self.arena = arena
        self.spawn_pos = spawn_pos
        self.spawn_orient = spawn_orient
        self.control = control
        self.init_pose = init_pose
        self.render_mode = sim_params.render_mode
        self.end_effector_names = [
            f"{side}{pos}Tarsus5" for side in "LR" for pos in "FMH"
        ]
<<<<<<< HEAD
        self._draw_markers = draw_markers
=======
        if draw_contacts:
            if "cv2" not in sys.modules:
                logging.warning(
                    "Overriding `draw_contacts` to False because OpenCV is required "
                    "to draw the arrows but it is not installed."
                )
                draw_contacts = False
        self.draw_contacts = draw_contacts
>>>>>>> 4fceec2b

        # Parse collisions specs
        if isinstance(floor_collisions, str):
            self.floor_collisions = get_collision_geoms(floor_collisions)
        else:
            self.floor_collisions = floor_collisions
        if isinstance(self_collisions, str):
            self.self_collisions = get_collision_geoms(self_collisions)
        else:
            self.self_collisions = self_collisions

        # Define action and observation spaces
        num_dofs = len(actuated_joints)
        action_bound = np.pi if self.control == "position" else np.inf
        num_contacts = len(self.contact_sensor_placements)
        self.action_space, self.observation_space = self._define_spaces(
            num_dofs, action_bound, num_contacts
        )

        # Load NMF model
        self.model = mjcf.from_path(mujoco_groundwalking_model_path)

        self._set_geom_colors()

        # Add cameras imitating the fly's eyes
        self.curr_visual_input = None
        self.curr_raw_visual_input = None
        self._last_vision_update_time = -np.inf
        self._eff_visual_render_interval = 1 / self.sim_params.vision_refresh_rate
        self._vision_update_mask = []
        if self.sim_params.enable_vision:
            self._configure_eyes()

        # Define list of actuated joints
        self.actuators = [
            self.model.find("actuator", f"actuator_{control}_{joint}")
            for joint in actuated_joints
        ]
        for actuator in self.actuators:
            actuator.kp = self.sim_params.actuator_kp

        # Add arena and put fly in it
        arena.spawn_entity(self.model, self.spawn_pos, self.spawn_orient)
        self.arena_root = arena.root_element
        self.arena_root.option.timestep = self.timestep

        # Add collision/contacts
        floor_collision_geoms = self._parse_collision_specs(floor_collisions)
        self.floor_contacts, self.floor_contact_names = self._define_floor_contacts(
            floor_collision_geoms
        )
        self_collision_geoms = self._parse_collision_specs(self_collisions)
        self.self_contacts, self.self_contact_names = self._define_self_contacts(
            self_collision_geoms
        )

        # Add sensors
        self.joint_sensors = self._add_joint_sensors()
        self.body_sensors = self._add_body_sensors()
        self.end_effector_sensors = self._add_end_effector_sensors()
        self.antennae_sensors = (
            self._add_antennae_sensors() if sim_params.enable_olfaction else None
        )
        self._add_force_sensors()
        self.contact_sensor_placements = [
            f"Animat/{body}" for body in self.contact_sensor_placements
        ]

        # Set up physics and apply ad hoc changes to gravity, stiffness, and friction
        self.physics = mjcf.Physics.from_mjcf_model(self.arena_root)
        for geom in [geom.name for geom in self.arena_root.find_all("geom")]:
            if "collision" in geom:
                self.physics.model.geom(
                    f"Animat/{geom}"
                ).friction = self.sim_params.friction
        for joint in self.actuated_joints:
            if joint is not None:
                self.physics.model.joint(
                    f"Animat/{joint}"
                ).stiffness = self.sim_params.joint_stiffness
                self.physics.model.joint(
                    f"Animat/{joint}"
                ).damping = self.sim_params.joint_damping

        self.physics.model.opt.gravity = self.sim_params.gravity

        # Make tarsi compliant and apply initial pose. MUST BE IN THIS ORDER!
        self._set_compliant_tarsus()
        self._set_init_pose(self.init_pose)

        # Set up a few things for rendering
        self.curr_time = 0
        self._last_render_time = -np.inf
        if sim_params.render_mode != "headless":
            self._eff_render_interval = (
                sim_params.render_playspeed / self.sim_params.render_fps
            )
        self._frames = []

        if self.draw_contacts:
            self._last_contact_force = []
            self._last_contact_pos = []
            width, height = self.sim_params.render_window_size
            self.contact_camera = dm_control.mujoco.Camera(
                self.physics,
                camera_id=self.sim_params.render_camera,
                width=width,
                height=height,
            )
            self.decompose_contacts = decompose_contacts
            self.decompose_contacts = decompose_contacts
            self.decompose_colors = [[255, 0, 0], [0, 255, 0], [0, 0, 255]]
            self.contact_threshold = contact_threshold
            if self.contact_threshold < 1e-4:
                logging.warning(
                    "Low threshold values might lead to very long arrow tips "
                    "(inconsistent with arrow length)."
                )

            self.tip_length = tip_length

        self.reset()

    def _configure_eyes(self):
        for name in ["LEye_cam", "REye_cam"]:
            parent_name, position, euler_angle, rgba = sensor_positions[name]
            parent_body = self.model.find("body", parent_name)
            sensor_body = parent_body.add("body", name=f"{name}_body", pos=position)
            sensor_body.add(
                "camera",
                name=name,
                dclass="nmf",
                mode="track",
                euler=euler_angle,
                fovy=fovy_per_eye,
            )
            if self._draw_markers:
                sensor_body.add(
                    "geom",
                    name=f"{name}_marker",
                    type="sphere",
                    size=[0.06],
                    rgba=rgba,
                )

        # Make some parts transparent
        if not self._draw_markers:
            # if True:
            base_names = [
                f"{side}{part}"
                for side in ["L", "R"]
                for part in ["FCoxa", "Eye", "Arista", "Funiculus", "Pedicel"]
            ]
            base_names += ["Head", "Rostrum", "Haustellum", "Thorax"]
            for base_name in base_names:
                self.model.find("geom", f"{base_name}_visual").rgba = (0.5, 0.5, 0.5, 0)
                col_geom = self.model.find("geom", f"{base_name}_collision")
                if col_geom is not None:
                    col_geom.rgba = (0.5, 0.5, 0.5, 0)

    def _parse_collision_specs(self, collision_spec: Union[str, List[str]]):
        if collision_spec == "all":
            return [
                geom.name
                for geom in self.model.find_all("geom")
                if "collision" in geom.name
            ]
        elif isinstance(collision_spec, str):
            return get_collision_geoms(collision_spec)
        elif isinstance(collision_spec, list):
            return collision_spec
        else:
            raise ValueError(f"Unrecognized collision spec {collision_spec}")

    def _set_geom_colors(self):
        for bodypart in colors.keys():
            if bodypart in ["A12345", "A6"]:
                self.model.asset.add(
                    "texture",
                    name=f"{bodypart}_texture",
                    type="cube",
                    builtin="gradient",
                    mark="random",
                    random=0.3,
                    markrgb=colors[bodypart][2],
                    rgb1=colors[bodypart][0],
                    rgb2=colors[bodypart][1],
                    width=200,
                    height=200,
                )
                self.model.asset.add(
                    "material",
                    name=f"{bodypart}_material",
                    texture=f"{bodypart}_texture",
                    specular=0.0,
                    shininess=0.0,
                    reflectance=0.0,
                    texuniform=True,
                    texrepeat=[1, 1],
                )
            elif bodypart in [
                "thorax",
                "coxa",
                "femur",
                "tibia",
                "tarsus",
                "head",
                "antennas",
                "proboscis",
            ]:
                size = 500
                random = 0.05

                if bodypart in ["thorax", "head"]:
                    size = 50
                    random = 0.3
                elif bodypart in ["antennas", "proboscis"]:
                    size = 50
                    random = 0.1

                self.model.asset.add(
                    "texture",
                    name=f"{bodypart}_texture",
                    type="cube",
                    builtin="flat",
                    rgb1=colors[bodypart][0],
                    rgb2=colors[bodypart][0],
                    markrgb=colors[bodypart][1],
                    mark="random",
                    random=random,
                    width=size,
                    height=size,
                )
                self.model.asset.add(
                    "material",
                    name=f"{bodypart}_material",
                    texture=f"{bodypart}_texture",
                    rgba=colors[bodypart][2],
                    specular=0.0,
                    shininess=0.0,
                    reflectance=0.0,
                    texuniform=True,
                    texrepeat=[1, 1],
                )
            else:
                self.model.asset.add(
                    "material",
                    name=f"{bodypart}_material",
                    specular=0.0,
                    shininess=0.0,
                    reflectance=0.0,
                    rgba=colors[bodypart],
                )

        for geom in self.model.find_all("geom"):
            if "visual" in geom.name:
                if geom.name[1:-7] == "Eye":
                    geom.material = "eyes_material"
                elif geom.name[2:-7] == "Coxa":
                    geom.material = "coxa_material"
                elif geom.name[2:-7] == "Femur":
                    geom.material = "femur_material"
                elif geom.name[2:-7] == "Tibia":
                    geom.material = "tibia_material"
                elif geom.name[2:-8] == "Tarsus":
                    geom.material = "tarsus_material"
                elif geom.name[1:-7] == "Wing":
                    geom.material = "wings_material"
                elif geom.name[0:-7] in ["A1A2", "A3", "A4", "A5"]:
                    geom.material = "A12345_material"
                elif geom.name[0:-7] == "A6":
                    geom.material = "A6_material"
                elif geom.name[0:-7] == "Thorax":
                    geom.material = "thorax_material"
                elif geom.name[0:-7] in ["Haustellum", "Rostrum"]:
                    geom.material = "proboscis_material"
                elif geom.name[1:-7] == "Arista":
                    geom.material = "aristas_material"
                elif geom.name[1:-7] in ["Pedicel", "Funiculus"]:
                    geom.material = "antennas_material"
                elif geom.name[1:-7] == "Haltere":
                    geom.material = "halteres_material"
                elif geom.name[:-7] == "Head":
                    geom.material = "head_material"
                else:
                    geom.material = "body_material"

    def _define_spaces(self, num_dofs, action_bound, num_contacts):
        action_space = {
            "joints": spaces.Box(
                low=-action_bound, high=action_bound, shape=(num_dofs,)
            )
        }
        observation_space = {
            # joints: shape (3, num_dofs): (pos, vel, torque) of each DoF
            "joints": spaces.Box(low=-np.inf, high=np.inf, shape=(3, num_dofs)),
            # fly: shape (4, 3):
            # 0th row: x, y, z position of the fly in arena
            # 1st row: x, y, z velocity of the fly in arena
            # 2nd row: orientation of fly around x, y, z axes
            # 3rd row: rate of change of fly orientation
            "fly": spaces.Box(low=-np.inf, high=np.inf, shape=(4, 3)),
            # contact forces: readings of the touch contact sensors, one
            # placed for each of the ``contact_sensor_placements``
            "contact_forces": spaces.Box(
                low=-np.inf,
                high=np.inf,
                shape=(3, num_contacts),
            ),
            # x, y, z positions of the end effectors (tarsus-5 segments)
            "end_effectors": spaces.Box(low=-np.inf, high=np.inf, shape=(3 * 6,)),
        }
        return action_space, observation_space

    def _define_self_contacts(self, self_collisions_geoms):
        self_contact_pairs = []
        self_contact_pairs_names = []
        for geom1 in self_collisions_geoms:
            for geom2 in self_collisions_geoms:
                is_duplicate = f"{geom1}_{geom2}" in self_contact_pairs_names
                if geom1 != geom2 and not is_duplicate:
                    # Do not add contact if the parent bodies have a child parent
                    # relationship
                    body1 = self.model.find("geom", geom1).parent
                    body2 = self.model.find("geom", geom2).parent
                    body1_children = [
                        child.name
                        for child in body1.all_children()
                        if child.tag == "body"
                    ]
                    body2_children = [
                        child.name
                        for child in body2.all_children()
                        if child.tag == "body"
                    ]

                    if not (
                        body1.name == body2.name
                        or body1.name in body2_children
                        or body2.name in body1_children
                        or body1.name in body2.parent.name
                        or body2.name in body1.parent.name
                    ):
                        contact_pair = self.model.contact.add(
                            "pair",
                            name=f"{geom1}_{geom2}",
                            geom1=geom1,
                            geom2=geom2,
                            solref="-1000000 -10000",
                            margin=0.0,
                        )
                        self_contact_pairs.append(contact_pair)
                        self_contact_pairs_names.append(f"{geom1}_{geom2}")
        return self_contact_pairs, self_contact_pairs_names

    def _define_floor_contacts(self, floor_collisions_geoms):
        floor_contact_pairs = []
        floor_contact_pairs_names = []
        ground_id = 0

        for geom in self.arena_root.find_all("geom"):
            if geom.name is None:
                is_ground = True
            elif "visual" in geom.name or "collision" in geom.name:
                is_ground = False
            elif "cam" in geom.name or "sensor" in geom.name:
                is_ground = False
            else:
                is_ground = True
            if is_ground:
                for animat_geom_name in floor_collisions_geoms:
                    if geom.name is None:
                        geom.name = f"groundblock_{ground_id}"
                        ground_id += 1
                    mean_friction = np.mean(
                        [
                            self.sim_params.friction,  # fly friction
                            self.arena.friction,  # arena ground friction
                        ],
                        axis=0,
                    )
                    floor_contact_pair = self.arena_root.contact.add(
                        "pair",
                        name=f"{geom.name}_{animat_geom_name}",
                        geom1=f"Animat/{animat_geom_name}",
                        geom2=f"{geom.name}",
                        solref="-1000000 -10000",
                        margin=0.0,
                        friction=np.repeat(
                            mean_friction,
                            (2, 1, 2),
                        ),
                    )
                    floor_contact_pairs.append(floor_contact_pair)
                    floor_contact_pairs_names.append(f"{geom.name}_{animat_geom_name}")

        return floor_contact_pairs, floor_contact_pairs_names

    def _add_joint_sensors(self):
        joint_sensors = []
        for joint in self.actuated_joints:
            joint_sensors.extend(
                [
                    self.model.sensor.add(
                        "jointpos", name=f"jointpos_{joint}", joint=joint
                    ),
                    self.model.sensor.add(
                        "jointvel", name=f"jointvel_{joint}", joint=joint
                    ),
                    self.model.sensor.add(
                        "actuatorfrc",
                        name=f"actuatorfrc_position_{joint}",
                        actuator=f"actuator_position_{joint}",
                    ),
                    self.model.sensor.add(
                        "actuatorfrc",
                        name=f"actuatorfrc_velocity_{joint}",
                        actuator=f"actuator_velocity_{joint}",
                    ),
                    self.model.sensor.add(
                        "actuatorfrc",
                        name=f"actuatorfrc_motor_{joint}",
                        actuator=f"actuator_torque_{joint}",
                    ),
                ]
            )
        return joint_sensors

    def _add_body_sensors(self):
        lin_pos_sensor = self.model.sensor.add(
            "framepos", name="thorax_pos", objtype="body", objname="Thorax"
        )
        lin_vel_sensor = self.model.sensor.add(
            "framelinvel", name="thorax_linvel", objtype="body", objname="Thorax"
        )
        ang_pos_sensor = self.model.sensor.add(
            "framequat", name="thorax_quat", objtype="body", objname="Thorax"
        )
        ang_vel_sensor = self.model.sensor.add(
            "frameangvel", name="thorax_angvel", objtype="body", objname="Thorax"
        )
        return [lin_pos_sensor, lin_vel_sensor, ang_pos_sensor, ang_vel_sensor]

    def _add_end_effector_sensors(self):
        end_effector_sensors = []
        for name in self.end_effector_names:
            sensor = self.model.sensor.add(
                "framepos",
                name=f"{name}_pos",
                objtype="body",
                objname=name,
            )
            end_effector_sensors.append(sensor)
        return end_effector_sensors

    def _add_antennae_sensors(self):
        sensor_names = [
            "LAntenna_sensor",
            "RAntenna_sensor",
            "LMaxillaryPalp_sensor",
            "RMaxillaryPalp_sensor",
        ]
        antennae_sensors = []
        for name in sensor_names:
            parent_name, position, rgba = sensor_positions[name]
            print(parent_name, position)
            parent_body = self.model.find("body", parent_name)
            sensor_body = parent_body.add("body", name=f"{name}_body", pos=position)
            sensor = self.model.sensor.add(
                "framepos",
                name=f"{name}_pos_sensor",
                objtype="body",
                objname=f"{name}_body",
            )
            antennae_sensors.append(sensor)
            if self._draw_markers:
                sensor_body.add(
                    "geom",
                    name=f"{name}_marker",
                    type="sphere",
                    size=[0.06],
                    rgba=rgba,
                )
            # sensor = self.model.sensor.add(
            #     "framepos",
            #     name=f"{name}_pos",
            #     objtype="body",
            #     objname=name,
            # )

        return antennae_sensors

    def _add_force_sensors(self):
        """
        Add force sensors to the tracked bodies
        Without them the cfrc_ext is zero
        Returns
        -------
        All force sensors
        """
        force_sensors = []
        for tracked_geom in self.contact_sensor_placements:
            body = self.model.find("body", tracked_geom)
            site = body.add(
                "site",
                name=f"{tracked_geom}_site",
                pos=[0, 0, 0],
                size=np.ones(3) * 0.005,
            )
            force_sensor = self.model.sensor.add(
                "force", name=f"force_{body.name}", site=site.name
            )
            force_sensors.append(force_sensor)

        return force_sensors

    def _set_init_pose(self, init_pose: Dict[str, float]):
        with self.physics.reset_context():
            for i in range(len(self.actuated_joints)):
                curr_joint = self.actuators[i].joint.name
                if (curr_joint in self.actuated_joints) and (curr_joint in init_pose):
                    animat_name = f"Animat/{curr_joint}"
                    self.physics.named.data.qpos[animat_name] = init_pose[curr_joint]

    def _set_compliant_tarsus(self):
        """Set the Tarsus2/3/4/5 to be compliant by setting the stiffness
        and damping to a low value"""
        stiffness = self.sim_params.tarsus_stiffness
        damping = self.sim_params.tarsus_damping
        for side in "LR":
            for pos in "FMH":
                for tarsus_link in range(2, 5 + 1):
                    joint = f"joint_{side}{pos}Tarsus{tarsus_link}"
                    self.physics.model.joint(f"Animat/{joint}").stiffness = stiffness
                    self.physics.model.joint(f"Animat/{joint}").damping = damping

        self.physics.reset()

    def reset(self) -> Tuple[ObsType, Dict[str, Any]]:
        """Reset the Gym environment.

        Returns
        -------
        ObsType
            The observation as defined by the environment.
        Dict[str, Any]
            Any additional information that is not part of the observation.
            This is an empty dictionary by default but the user can
            override this method to return additional information.
        """
        self.physics.reset()
        self.curr_time = 0
        self._set_init_pose(self.init_pose)
        self._frames = []
        self._last_render_time = -np.inf
        self._last_vision_update_time = -np.inf
        self.curr_raw_visual_input = None
        self.curr_visual_input = None
        self._vision_update_mask = []
        return self.get_observation(), self.get_info()

    def step(
        self, action: ObsType
    ) -> Tuple[ObsType, SupportsFloat, bool, bool, Dict[str, Any]]:
        """Step the Gym environment.

        Parameters
        ----------
        action : ObsType
            Action dictionary as defined by the environment's action space.

        Returns
        -------
        ObsType
            The observation as defined by the environment.
        SupportsFloat
            The reward as defined by the environment.
        bool
            Whether the episode has terminated due to factors that are
            defined within the Markov Decision Process (eg. task
            completion/failure, etc).
        bool
            Whether the episode has terminated due to factors beyond the
            Markov Decision Process (eg. time limit, etc).
        Dict[str, Any]
            Any additional information that is not part of the observation.
            This is an empty dictionary by default but the user can
            override this method to return additional information.
        """
        self.physics.bind(self.actuators).ctrl = action["joints"]
        self.physics.step()
        self.curr_time += self.timestep
        observation = self.get_observation()
        reward = self.get_reward()
        terminated = self.is_terminated()
        truncated = self.is_truncated()
        info = self.get_info()
        return observation, reward, terminated, truncated, info

    def render(self, force: bool = False):
        """Call the ``render`` method to update the renderer. It should be
        called every iteration; the method will decide by itself whether
        action is required.
        Rendering can be forced by setting ``force=True``."""
        if self.render_mode == "headless":
            return
        if (
            self.curr_time < self._last_render_time + self._eff_render_interval
            and not force
        ):
            return
        if self.render_mode == "saved":
            width, height = self.sim_params.render_window_size
            camera = self.sim_params.render_camera
            img = self.physics.render(width=width, height=height, camera_id=camera)
            if self.draw_contacts:
                img = self._draw_contacts(img)
            self._frames.append(img.copy())
            self._last_render_time = self.curr_time
        else:
            raise NotImplementedError

    def _draw_contacts(self, img: np.ndarray) -> np.ndarray:
        """Draw contacts as arrow wich length is proportional to the force
        magnitude. The arrow is drown at the center of the body. It uses the
        camera matrix to transfer from the global space to the pixels space."""
        contact_indexes = np.nonzero(
            np.linalg.norm(self._last_contact_force, axis=0) > self.contact_threshold
        )[0]

        n_contacts = len(contact_indexes)
        # Build an array of start and end points for the force arrows
        if n_contacts > 0:
            if not self.decompose_contacts:
                force_arrow_points = np.tile(
                    self._last_contact_pos[:, contact_indexes], (1, 2)
                ).squeeze()

                force_arrow_points[:, n_contacts:] += self._last_contact_force[
                    :, contact_indexes
                ]
            else:
                force_arrow_points = np.tile(
                    self._last_contact_pos[:, contact_indexes], (1, 4)
                ).squeeze()
                for j in range(3):
                    force_arrow_points[
                        j, (j + 1) * n_contacts : (j + 2) * n_contacts
                    ] += self._last_contact_force[j, contact_indexes]

            camera_matrix = self.contact_camera.matrix

            # code sample from dm_control demo notebook
            xyz_global = force_arrow_points

            # Camera matrices multiply homogenous [x, y, z, 1] vectors.
            corners_homogeneous = np.ones((4, xyz_global.shape[1]), dtype=float)
            corners_homogeneous[:3, :] = xyz_global

            # Project world coordinates into pixel space. See:
            # https://en.wikipedia.org/wiki/3D_projection#Mathematical_formula
            xs, ys, s = camera_matrix @ corners_homogeneous
            # x and y are in the pixel coordinate system.
            x = np.rint(xs / s).astype(int)
            y = np.rint(ys / s).astype(int)

            img = img.astype(np.uint8)

            # Draw the contact forces
            for i in range(n_contacts):
                pts1 = [x[i], y[i]]
                if self.decompose_contacts:
                    for j in range(3):
                        pts2 = np.array(
                            [x[i + (j + 1) * n_contacts], y[i + (j + 1) * n_contacts]]
                        )
                        if np.linalg.norm(
                            force_arrow_points[:, i]
                            - force_arrow_points[:, i + (j + 1) * n_contacts]
                        ) > max(1e-4, self.contact_threshold):
                            r = self.tip_length / np.linalg.norm(pts2 - pts1)
                            img = cv2.arrowedLine(
                                img,
                                pts1,
                                pts2,
                                color=self.decompose_colors[j],
                                thickness=2,
                                tipLength=r,
                            )
                else:
                    pts2 = np.array([x[i + n_contacts], y[i + n_contacts]])
                    r = self.tip_length / np.linalg.norm(pts2 - pts1)
                    img = cv2.arrowedLine(
                        img,
                        pts1,
                        pts2,
                        color=(255, 0, 0),
                        thickness=2,
                        tipLength=r,
                    )
        return img

    def _update_vision(self) -> np.ndarray:
        next_render_time = (
            self._last_vision_update_time + self._eff_visual_render_interval
        )
        if self.curr_time < next_render_time:
            self._vision_update_mask.append(False)
            return
        self._vision_update_mask.append(True)
        raw_visual_input = []
        ommatidia_readouts = []
        for side in ["L", "R"]:
            img = self.physics.render(
                width=raw_img_width_px,
                height=raw_img_height_px,
                camera_id=f"Animat/{side}Eye_cam",
            )
            readouts_per_eye = raw_image_to_hex_pxls(
                np.ascontiguousarray(img), num_pixels_per_ommatidia, ommatidia_id_map
            )
            ommatidia_readouts.append(readouts_per_eye)
            raw_visual_input.append(img)
        self.curr_visual_input = np.array(ommatidia_readouts)
        if self.sim_params.render_raw_vision:
            self.curr_raw_visual_input = np.array(raw_visual_input)
        self._last_vision_update_time = self.curr_time

    @property
    def vision_update_mask(self) -> np.ndarray:
        return np.array(self._vision_update_mask[1:])

    def get_observation(self) -> Tuple[ObsType, Dict[str, Any]]:
        """Get observation without stepping the physics simulation.

        Returns
        -------
        ObsType
            The observation as defined by the environment.
        """
        # joint sensors
        joint_obs = np.zeros((3, len(self.actuated_joints)))
        joint_sensordata = self.physics.bind(self.joint_sensors).sensordata
        for i, joint in enumerate(self.actuated_joints):
            base_idx = i * 5
            # pos and vel
            joint_obs[:2, i] = joint_sensordata[base_idx : base_idx + 2]
            # torque from pos/vel/motor actuators
            joint_obs[2, i] = joint_sensordata[base_idx + 2 : base_idx + 5].sum()
        joint_obs[2, :] *= 1e-9  # convert to N

        # fly position and orientation
        cart_pos = self.physics.bind(self.body_sensors[0]).sensordata
        cart_vel = self.physics.bind(self.body_sensors[1]).sensordata
        quat = self.physics.bind(self.body_sensors[2]).sensordata
        # ang_pos = transformations.quat_to_euler(quat)
        ang_pos = R.from_quat(quat).as_euler("xyz")  # explicitly use intrinsic
        ang_pos[0] *= -1  # flip roll??
        ang_vel = self.physics.bind(self.body_sensors[3]).sensordata
        fly_pos = np.array([cart_pos, cart_vel, ang_pos, ang_vel])

        # contact forces from crf_ext (first three componenents are rotational (torque ?))
        contact_forces = (
            self.physics.named.data.cfrc_ext[self.contact_sensor_placements][
                :, 3:
            ].copy()
        ).T
        # if draw contacts same last contact forces and positiions
        if self.draw_contacts:
            self._last_contact_force = contact_forces
            self._last_contact_pos = (
                self.physics.named.data.xpos[self.contact_sensor_placements].copy().T
            )

        # end effector position
        ee_pos = self.physics.bind(self.end_effector_sensors).sensordata.copy()

        obs = {
            "joints": joint_obs,
            "fly": fly_pos,
            "contact_forces": contact_forces,
            "end_effectors": ee_pos,
        }

        # olfaction
        if self.sim_params.enable_olfaction:
            antennae_pos = self.physics.bind(self.antennae_sensors).sensordata
            odor_intensity = self.arena.get_olfaction(antennae_pos.reshape(4, 3))
            obs["odor_intensity"] = odor_intensity

        # vision
        if self.sim_params.enable_vision:
            self._update_vision()
            obs["vision"] = self.curr_visual_input
            if self.sim_params.render_raw_vision:
                obs["raw_vision"] = self.curr_raw_visual_input

        return obs

    def get_reward(self):
        """Get the reward for the current state of the environment. This
        method always returns 0 unless extended by the user.

        Returns
        -------
        SupportsFloat
            The reward.
        """
        return 0

    def is_terminated(self):
        """Whether the episode has terminated due to factors that are
        defined within the Markov Decision Process (eg. task completion/
        failure, etc). This method always returns False unless extended by
        the user.

        Returns
        -------
        bool
            Whether the simulation is terminated.
        """
        return False

    def is_truncated(self):
        """Whether the episode has terminated due to factors beyond the
            Markov Decision Process (eg. time limit, etc). This method
            always returns False unless extended by the user.

        Returns
        -------
        bool
            Whether the simulation is truncated.
        """
        return False

    def get_info(self):
        """Any additional information that is not part of the observation.
        This method always returns an empty dictionary unless extended by
        the user.

        Returns
        -------
        Dict[str, Any]
            The dictionary containing additional information.
        """
        return {}

    def save_video(self, path: Path):
        """Save rendered video since the beginning or the last ``reset()``,
        whichever is the latest. Only useful if ``render_mode`` is 'saved'.

        Parameters
        ----------
        path : Path
            Path to which the video should be saved.
        """
        if self.render_mode != "saved":
            logging.warning(
                'Render mode is not "saved"; no video will be '
                "saved despite `save_video()` call."
            )

        Path(path).parent.mkdir(parents=True, exist_ok=True)
        logging.info(f"Saving video to {path}")
        with imageio.get_writer(path, fps=self.sim_params.render_fps) as writer:
            for frame in self._frames:
                writer.append_data(frame)

    def get_last_frame(self):
        """Get the last rendered frame. Only useful if ``render_mode`` is
        'saved'.
        Returns
        -------
        np.ndarray
            The last rendered frame.
        """

        return self._frames[-1]

    def close(self):
        """Close the environment, save data, and release any resources."""
        if self.render_mode == "saved" and self.output_dir is not None:
            self.save_video(self.output_dir / "video.mp4")<|MERGE_RESOLUTION|>--- conflicted
+++ resolved
@@ -225,14 +225,11 @@
         init_pose: BaseState = stretched_pose,
         floor_collisions: Union[str, List[str]] = "legs",
         self_collisions: Union[str, List[str]] = "legs",
-<<<<<<< HEAD
         draw_markers: bool = False,
-=======
         draw_contacts: bool = False,
         decompose_contacts: bool = True,
         contact_threshold: float = 0.1,
         tip_length: float = 10,  # number of pixels
->>>>>>> 4fceec2b
     ) -> None:
         """Initialize a NeuroMechFlyMuJoCo environment.
 
@@ -305,9 +302,7 @@
         self.end_effector_names = [
             f"{side}{pos}Tarsus5" for side in "LR" for pos in "FMH"
         ]
-<<<<<<< HEAD
         self._draw_markers = draw_markers
-=======
         if draw_contacts:
             if "cv2" not in sys.modules:
                 logging.warning(
@@ -316,7 +311,6 @@
                 )
                 draw_contacts = False
         self.draw_contacts = draw_contacts
->>>>>>> 4fceec2b
 
         # Parse collisions specs
         if isinstance(floor_collisions, str):
@@ -782,7 +776,6 @@
         antennae_sensors = []
         for name in sensor_names:
             parent_name, position, rgba = sensor_positions[name]
-            print(parent_name, position)
             parent_body = self.model.find("body", parent_name)
             sensor_body = parent_body.add("body", name=f"{name}_body", pos=position)
             sensor = self.model.sensor.add(
